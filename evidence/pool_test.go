//nolint: lll
package evidence_test

import (
	"os"
	"testing"
	"time"

	"github.com/tendermint/tendermint/crypto"

	"github.com/stretchr/testify/assert"
	"github.com/stretchr/testify/mock"
	"github.com/stretchr/testify/require"

	dbm "github.com/tendermint/tm-db"

	"github.com/tendermint/tendermint/evidence"
	"github.com/tendermint/tendermint/evidence/mocks"
	"github.com/tendermint/tendermint/libs/log"
	tmproto "github.com/tendermint/tendermint/proto/tendermint/types"
	tmversion "github.com/tendermint/tendermint/proto/tendermint/version"
	sm "github.com/tendermint/tendermint/state"
	smmocks "github.com/tendermint/tendermint/state/mocks"
	"github.com/tendermint/tendermint/store"
	"github.com/tendermint/tendermint/types"
	"github.com/tendermint/tendermint/version"
)

func TestMain(m *testing.M) {

	code := m.Run()
	os.Exit(code)
}

const evidenceChainID = "test_chain"

var (
	defaultEvidenceTime           = time.Date(2019, 1, 1, 0, 0, 0, 0, time.UTC)
	defaultEvidenceMaxBytes int64 = 1000
)

func TestEvidencePoolSingleValidator(t *testing.T) {
	var (
		height     = int64(1)
		stateStore = &smmocks.Store{}
		evidenceDB = dbm.NewMemDB()
		blockStore = &mocks.BlockStore{}
	)

	valSet, privVals := types.GenerateValidatorSet(1)

	blockStore.On("LoadBlockMeta", mock.AnythingOfType("int64")).Return(
		&types.BlockMeta{Header: types.Header{Time: defaultEvidenceTime}},
	)
	stateStore.On("LoadValidators", mock.AnythingOfType("int64")).Return(valSet, nil)
	stateStore.On("Load").Return(createState(height+1, valSet), nil)

	pool, err := evidence.NewPool(evidenceDB, stateStore, blockStore)
	require.NoError(t, err)
	pool.SetLogger(log.TestingLogger())

	// evidence not seen yet:
	evs, size := pool.PendingEvidence(defaultEvidenceMaxBytes)
	assert.Equal(t, 0, len(evs))
	assert.Zero(t, size)

	ev := types.NewMockDuplicateVoteEvidenceWithValidator(height, defaultEvidenceTime, privVals[0], evidenceChainID, valSet.QuorumHash)

	// good evidence
	evAdded := make(chan struct{})
	go func() {
		<-pool.EvidenceWaitChan()
		close(evAdded)
	}()

	// evidence seen but not yet committed:
	assert.NoError(t, pool.AddEvidence(ev))

	select {
	case <-evAdded:
	case <-time.After(5 * time.Second):
		t.Fatal("evidence was not added to list after 5s")
	}

	next := pool.EvidenceFront()
	assert.Equal(t, ev, next.Value.(types.Evidence))

	const evidenceBytes int64 = 712 // bls is 64 more than edwards
	evs, size = pool.PendingEvidence(evidenceBytes)
	assert.Equal(t, 1, len(evs))
	assert.Equal(t, evidenceBytes, size) // check that the size of the single evidence in bytes is correct, bls is 64 more than edwards

	// shouldn't be able to add evidence twice
	assert.NoError(t, pool.AddEvidence(ev))
	evs, _ = pool.PendingEvidence(defaultEvidenceMaxBytes)
	assert.Equal(t, 1, len(evs))

}

func TestEvidencePoolQuorum(t *testing.T) {
	var (
		height     = int64(1)
		stateStore = &smmocks.Store{}
		evidenceDB = dbm.NewMemDB()
		blockStore = &mocks.BlockStore{}
	)

	valSet, privVals := types.GenerateValidatorSet(4)

	blockStore.On("LoadBlockMeta", mock.AnythingOfType("int64")).Return(
		&types.BlockMeta{Header: types.Header{Time: defaultEvidenceTime}},
	)
	stateStore.On("LoadValidators", mock.AnythingOfType("int64")).Return(valSet, nil)
	stateStore.On("Load").Return(createState(height+1, valSet), nil)

	pool, err := evidence.NewPool(evidenceDB, stateStore, blockStore)
	require.NoError(t, err)
	pool.SetLogger(log.TestingLogger())

	// evidence not seen yet:
	evs, size := pool.PendingEvidence(defaultEvidenceMaxBytes)
	assert.Equal(t, 0, len(evs))
	assert.Zero(t, size)

	ev := types.NewMockDuplicateVoteEvidenceWithPrivValInValidatorSet(height, defaultEvidenceTime, privVals[0], valSet, evidenceChainID, valSet.QuorumHash)

	// good evidence
	evAdded := make(chan struct{})
	go func() {
		<-pool.EvidenceWaitChan()
		close(evAdded)
	}()

	// evidence seen but not yet committed:
	assert.NoError(t, pool.AddEvidence(ev))

	select {
	case <-evAdded:
	case <-time.After(5 * time.Second):
		t.Fatal("evidence was not added to list after 5s")
	}

	next := pool.EvidenceFront()
	assert.Equal(t, ev, next.Value.(types.Evidence))

	const evidenceBytes int64 = 713 // bls is 64 more than edwards
	evs, size = pool.PendingEvidence(evidenceBytes)
	assert.Equal(t, 1, len(evs))
	assert.Equal(t, evidenceBytes, size) // check that the size of the single evidence in bytes is correct, bls is 64 more than edwards

	// shouldn't be able to add evidence twice
	assert.NoError(t, pool.AddEvidence(ev))
	evs, _ = pool.PendingEvidence(defaultEvidenceMaxBytes)
	assert.Equal(t, 1, len(evs))

}

// Tests inbound evidence for the right time and height
func TestAddExpiredEvidence(t *testing.T) {
	var (
		val                 = types.NewMockPV()
		height              = int64(30)
		stateStore          = initializeValidatorState(val, height, crypto.RandQuorumHash())
		evidenceDB          = dbm.NewMemDB()
		blockStore          = &mocks.BlockStore{}
		expiredEvidenceTime = time.Date(2018, 1, 1, 0, 0, 0, 0, time.UTC)
		expiredHeight       = int64(2)
	)

	blockStore.On("LoadBlockMeta", mock.AnythingOfType("int64")).Return(func(h int64) *types.BlockMeta {
		if h == height || h == expiredHeight {
			return &types.BlockMeta{Header: types.Header{Time: defaultEvidenceTime}}
		}
		return &types.BlockMeta{Header: types.Header{Time: expiredEvidenceTime}}
	})

	pool, err := evidence.NewPool(evidenceDB, stateStore, blockStore)
	require.NoError(t, err)

	testCases := []struct {
		evHeight      int64
		evTime        time.Time
		expErr        bool
		evDescription string
	}{
		{height, defaultEvidenceTime, false, "valid evidence"},
		{expiredHeight, defaultEvidenceTime, false, "valid evidence (despite old height)"},
		{height - 1, expiredEvidenceTime, false, "valid evidence (despite old time)"},
		{expiredHeight - 1, expiredEvidenceTime, true,
			"evidence from height 1 (created at: 2019-01-01 00:00:00 +0000 UTC) is too old"},
		{height, defaultEvidenceTime.Add(1 * time.Minute), true, "evidence time and block time is different"},
	}

	for _, tc := range testCases {
		tc := tc
		t.Run(tc.evDescription, func(t *testing.T) {
			ev := types.NewMockDuplicateVoteEvidenceWithValidator(tc.evHeight, tc.evTime, val, evidenceChainID, crypto.RandQuorumHash())
			err := pool.AddEvidence(ev)
			if tc.expErr {
				assert.Error(t, err)
			} else {
				assert.NoError(t, err)
			}
		})
	}
}

func TestReportConflictingVotes(t *testing.T) {
	var height int64 = 10

	pool, pv := defaultTestPool(height)
<<<<<<< HEAD
	quorumHash := crypto.RandQuorumHash()
	val := pv.ExtractIntoValidator(height+1, quorumHash)
	ev := types.NewMockDuplicateVoteEvidenceWithValidator(height+1, defaultEvidenceTime, pv, evidenceChainID, quorumHash)
=======
	val := types.NewValidator(pv.PrivKey.PubKey(), 10)
	ev := types.NewMockDuplicateVoteEvidenceWithValidator(height+1, defaultEvidenceTime, pv, evidenceChainID)
>>>>>>> e54fdb62

	pool.ReportConflictingVotes(ev.VoteA, ev.VoteB)

	// shouldn't be able to submit the same evidence twice
	pool.ReportConflictingVotes(ev.VoteA, ev.VoteB)

	// evidence from consensus should not be added immediately but reside in the consensus buffer
	evList, evSize := pool.PendingEvidence(defaultEvidenceMaxBytes)
	require.Empty(t, evList)
	require.Zero(t, evSize)

	next := pool.EvidenceFront()
	require.Nil(t, next)

	// move to next height and update state and evidence pool
	state := pool.State()
	state.LastBlockHeight++
	state.LastBlockTime = ev.Time()
<<<<<<< HEAD
	state.LastValidators = types.NewValidatorSet([]*types.Validator{val}, val.PubKey, quorumHash)
=======
	state.LastValidators = types.NewValidatorSet([]*types.Validator{val})
>>>>>>> e54fdb62
	pool.Update(state, []types.Evidence{})

	// should be able to retrieve evidence from pool
	evList, _ = pool.PendingEvidence(defaultEvidenceMaxBytes)
	require.Equal(t, []types.Evidence{ev}, evList)
}

func TestEvidencePoolUpdate(t *testing.T) {
	height := int64(21)
	pool, val := defaultTestPool(height)
	state := pool.State()

	// create new block (no need to save it to blockStore)
	prunedEv := types.NewMockDuplicateVoteEvidenceWithValidator(1, defaultEvidenceTime.Add(1*time.Minute),
		val, evidenceChainID, crypto.RandQuorumHash())
	err := pool.AddEvidence(prunedEv)
	require.NoError(t, err)
	ev := types.NewMockDuplicateVoteEvidenceWithValidator(height, defaultEvidenceTime.Add(21*time.Minute),
		val, evidenceChainID, crypto.RandQuorumHash())
	lastCommit := makeCommit(height, val.ProTxHash)

	coreChainLockHeight := state.LastCoreChainLockedBlockHeight

	block := types.MakeBlock(height+1, coreChainLockHeight, nil, []types.Tx{}, lastCommit, []types.Evidence{ev})
	// update state (partially)
	state.LastBlockHeight = height + 1
	state.LastBlockTime = defaultEvidenceTime.Add(22 * time.Minute)
	err = pool.CheckEvidence(types.EvidenceList{ev})
	require.NoError(t, err)

	pool.Update(state, block.Evidence.Evidence)
	// a) Update marks evidence as committed so pending evidence should be empty
	evList, evSize := pool.PendingEvidence(defaultEvidenceMaxBytes)
	assert.Empty(t, evList)
	assert.Zero(t, evSize)

	// b) If we try to check this evidence again it should fail because it has already been committed
	err = pool.CheckEvidence(types.EvidenceList{ev})
	if assert.Error(t, err) {
		assert.Equal(t, "evidence was already committed", err.(*types.ErrInvalidEvidence).Reason.Error())
	}
}

func TestVerifyPendingEvidencePasses(t *testing.T) {
	var height int64 = 1
	pool, val := defaultTestPool(height)
	ev := types.NewMockDuplicateVoteEvidenceWithValidator(height, defaultEvidenceTime.Add(1*time.Minute),
		val, evidenceChainID, crypto.RandQuorumHash())
	err := pool.AddEvidence(ev)
	require.NoError(t, err)

	err = pool.CheckEvidence(types.EvidenceList{ev})
	assert.NoError(t, err)
}

func TestVerifyDuplicatedEvidenceFails(t *testing.T) {
	var height int64 = 1
	pool, val := defaultTestPool(height)
	ev := types.NewMockDuplicateVoteEvidenceWithValidator(height, defaultEvidenceTime.Add(1*time.Minute),
		val, evidenceChainID, crypto.RandQuorumHash())
	err := pool.CheckEvidence(types.EvidenceList{ev, ev})
	if assert.Error(t, err) {
		assert.Equal(t, "duplicate evidence", err.(*types.ErrInvalidEvidence).Reason.Error())
	}
}

// check that valid light client evidence is correctly validated and stored in
// evidence pool
func TestCheckEvidenceWithLightClientAttack(t *testing.T) {
	var (
		nValidators          = 5
		validatorPower int64 = types.DefaultDashVotingPower
		height         int64 = 10
	)
	conflictingVals, conflictingPrivVals := types.GenerateValidatorSet(nValidators)
	trustedHeader := makeHeaderRandom(height)
	trustedHeader.Time = defaultEvidenceTime

	conflictingHeader := makeHeaderRandom(height)
	conflictingHeader.ValidatorsHash = conflictingVals.Hash()

	trustedHeader.ValidatorsHash = conflictingHeader.ValidatorsHash
	trustedHeader.NextValidatorsHash = conflictingHeader.NextValidatorsHash
	trustedHeader.ConsensusHash = conflictingHeader.ConsensusHash
	trustedHeader.AppHash = conflictingHeader.AppHash
	trustedHeader.LastResultsHash = conflictingHeader.LastResultsHash

	// for simplicity we are simulating a duplicate vote attack where all the validators in the
	// conflictingVals set voted twice
	blockID := makeBlockID(conflictingHeader.Hash(), 1000, []byte("partshash"))
	stateID := makeStateID(conflictingHeader.AppHash)

	voteSet := types.NewVoteSet(evidenceChainID, height, 1, tmproto.SignedMsgType(2), conflictingVals)
	commit, err := types.MakeCommit(blockID, stateID, height, 1, voteSet, conflictingPrivVals)
	require.NoError(t, err)
	ev := &types.LightClientAttackEvidence{
		ConflictingBlock: &types.LightBlock{
			SignedHeader: &types.SignedHeader{
				Header: conflictingHeader,
				Commit: commit,
			},
			ValidatorSet: conflictingVals,
		},
		CommonHeight:        10,
		TotalVotingPower:    int64(nValidators) * validatorPower,
		ByzantineValidators: conflictingVals.Validators,
		Timestamp:           defaultEvidenceTime,
	}

	trustedBlockID := makeBlockID(trustedHeader.Hash(), 1000, []byte("partshash"))
	trustedStateID := makeStateID(conflictingHeader.AppHash)
	trustedVoteSet := types.NewVoteSet(evidenceChainID, height, 1, tmproto.SignedMsgType(2), conflictingVals)
	trustedCommit, err := types.MakeCommit(trustedBlockID, trustedStateID, height, 1, trustedVoteSet, conflictingPrivVals)
	require.NoError(t, err)

	state := sm.State{
		LastBlockTime:   defaultEvidenceTime.Add(1 * time.Minute),
		LastBlockHeight: 11,
		ConsensusParams: *types.DefaultConsensusParams(),
	}
	stateStore := &smmocks.Store{}
	stateStore.On("LoadValidators", height).Return(conflictingVals, nil)
	stateStore.On("Load").Return(state, nil)
	blockStore := &mocks.BlockStore{}
	blockStore.On("LoadBlockMeta", height).Return(&types.BlockMeta{Header: *trustedHeader})
	blockStore.On("LoadBlockCommit", height).Return(trustedCommit)

	pool, err := evidence.NewPool(dbm.NewMemDB(), stateStore, blockStore)
	require.NoError(t, err)
	pool.SetLogger(log.TestingLogger())

	err = pool.AddEvidence(ev)
	assert.NoError(t, err)

	err = pool.CheckEvidence(types.EvidenceList{ev})
	assert.NoError(t, err)

	// take away the last signature -> there are less validators then what we have detected,
	// hence this should fail
	commit.Signatures = append(commit.Signatures[:nValidators-1], types.NewCommitSigAbsent())
	err = pool.CheckEvidence(types.EvidenceList{ev})
	assert.Error(t, err)
}

// Tests that restarting the evidence pool after a potential failure will recover the
// pending evidence and continue to gossip it
func TestRecoverPendingEvidence(t *testing.T) {
	height := int64(10)
	val := types.NewMockPV()
	valProTxHash := val.ProTxHash
	evidenceDB := dbm.NewMemDB()
	stateStore := initializeValidatorState(val, height, crypto.RandQuorumHash())
	state, err := stateStore.Load()
	require.NoError(t, err)
	blockStore := initializeBlockStore(dbm.NewMemDB(), state, valProTxHash)
	// create previous pool and populate it
	pool, err := evidence.NewPool(evidenceDB, stateStore, blockStore)
	require.NoError(t, err)
	pool.SetLogger(log.TestingLogger())
	goodEvidence := types.NewMockDuplicateVoteEvidenceWithValidator(height,
		defaultEvidenceTime.Add(10*time.Minute), val, evidenceChainID, crypto.RandQuorumHash())
	expiredEvidence := types.NewMockDuplicateVoteEvidenceWithValidator(int64(1),
		defaultEvidenceTime.Add(1*time.Minute), val, evidenceChainID, crypto.RandQuorumHash())
	err = pool.AddEvidence(goodEvidence)
	require.NoError(t, err)
	err = pool.AddEvidence(expiredEvidence)
	require.NoError(t, err)

	// now recover from the previous pool at a different time
	newStateStore := &smmocks.Store{}
	newStateStore.On("Load").Return(sm.State{
		LastBlockTime:   defaultEvidenceTime.Add(25 * time.Minute),
		LastBlockHeight: height + 15,
		ConsensusParams: tmproto.ConsensusParams{
			Block: tmproto.BlockParams{
				MaxBytes: 22020096,
				MaxGas:   -1,
			},
			Evidence: tmproto.EvidenceParams{
				MaxAgeNumBlocks: 20,
				MaxAgeDuration:  20 * time.Minute,
				MaxBytes:        1000,
			},
		},
	}, nil)
	newPool, err := evidence.NewPool(evidenceDB, newStateStore, blockStore)
	assert.NoError(t, err)
	evList, _ := newPool.PendingEvidence(defaultEvidenceMaxBytes)
	assert.Equal(t, 1, len(evList))
	next := newPool.EvidenceFront()
	assert.Equal(t, goodEvidence, next.Value.(types.Evidence))

}

func initializeStateFromValidatorSet(valSet *types.ValidatorSet, height int64) sm.Store {
	stateDB := dbm.NewMemDB()
	stateStore := sm.NewStore(stateDB)
	state := sm.State{
		ChainID:                     evidenceChainID,
		InitialHeight:               1,
		LastBlockHeight:             height,
		LastBlockTime:               defaultEvidenceTime,
		Validators:                  valSet,
		NextValidators:              valSet.CopyIncrementProposerPriority(1),
		LastValidators:              valSet,
		LastHeightValidatorsChanged: 1,
		ConsensusParams: tmproto.ConsensusParams{
			Block: tmproto.BlockParams{
				MaxBytes: 22020096,
				MaxGas:   -1,
			},
			Evidence: tmproto.EvidenceParams{
				MaxAgeNumBlocks: 20,
				MaxAgeDuration:  20 * time.Minute,
				MaxBytes:        1000,
			},
		},
	}

	// save all states up to height
	for i := int64(0); i <= height; i++ {
		state.LastBlockHeight = i
		if err := stateStore.Save(state); err != nil {
			panic(err)
		}
	}

	return stateStore
}

func initializeValidatorState(privVal types.PrivValidator, height int64, quorumHash crypto.QuorumHash) sm.Store {
	pubKey, _ := privVal.GetPubKey(quorumHash)
	proTxHash, _ := privVal.GetProTxHash()
	if len(proTxHash) != 32 {
		panic("proTxHash len not correct")
	}
	validator := &types.Validator{Address: pubKey.Address(), VotingPower: types.DefaultDashVotingPower, PubKey: pubKey, ProTxHash: proTxHash}

	// create validator set and state
	valSet := &types.ValidatorSet{
		Validators:         []*types.Validator{validator},
		Proposer:           validator,
		ThresholdPublicKey: validator.PubKey,
		QuorumHash:         quorumHash,
	}

	return initializeStateFromValidatorSet(valSet, height)
}

// initializeBlockStore creates a block storage and populates it w/ a dummy
// block at +height+.
func initializeBlockStore(db dbm.DB, state sm.State, valProTxHash []byte) *store.BlockStore {
	blockStore := store.NewBlockStore(db)

	for i := int64(1); i <= state.LastBlockHeight; i++ {
		lastCommit := makeCommit(i-1, valProTxHash)
		block, _ := state.MakeBlock(i, nil, []types.Tx{}, lastCommit, nil,
			state.Validators.GetProposer().ProTxHash)
		block.Header.Time = defaultEvidenceTime.Add(time.Duration(i) * time.Minute)
		block.Header.Version = tmversion.Consensus{Block: version.BlockProtocol, App: 1}
		const parts = 1
		partSet := block.MakePartSet(parts)

		seenCommit := makeCommit(i, valProTxHash)
		blockStore.SaveBlock(block, partSet, seenCommit)
	}

	return blockStore
}

func makeCommit(height int64, valProTxHash []byte) *types.Commit {
	commitSigs := []types.CommitSig{{
		BlockIDFlag:        types.BlockIDFlagCommit,
		ValidatorProTxHash: valProTxHash,
		BlockSignature:     []byte("BlockSignature"),
		StateSignature:     []byte("StateSignature"),
	}}
	return types.NewCommit(height, 0, types.BlockID{}, types.StateID{}, commitSigs, commitSigs[0].BlockSignature, commitSigs[0].StateSignature)
}

func defaultTestPool(height int64) (*evidence.Pool, *types.MockPV) {
	val := types.NewMockPV()
	valProTxHash := val.ProTxHash
	evidenceDB := dbm.NewMemDB()
	stateStore := initializeValidatorState(val, height, crypto.RandQuorumHash())
	state, _ := stateStore.Load()
	blockStore := initializeBlockStore(dbm.NewMemDB(), state, valProTxHash)
	pool, err := evidence.NewPool(evidenceDB, stateStore, blockStore)
	if err != nil {
		panic("test evidence pool could not be created")
	}
	pool.SetLogger(log.TestingLogger())
	return pool, val
}

func createState(height int64, valSet *types.ValidatorSet) sm.State {
	return sm.State{
		ChainID:         evidenceChainID,
		LastBlockHeight: height,
		LastBlockTime:   defaultEvidenceTime,
		Validators:      valSet,
		ConsensusParams: *types.DefaultConsensusParams(),
	}
}<|MERGE_RESOLUTION|>--- conflicted
+++ resolved
@@ -209,14 +209,10 @@
 	var height int64 = 10
 
 	pool, pv := defaultTestPool(height)
-<<<<<<< HEAD
+
 	quorumHash := crypto.RandQuorumHash()
 	val := pv.ExtractIntoValidator(height+1, quorumHash)
 	ev := types.NewMockDuplicateVoteEvidenceWithValidator(height+1, defaultEvidenceTime, pv, evidenceChainID, quorumHash)
-=======
-	val := types.NewValidator(pv.PrivKey.PubKey(), 10)
-	ev := types.NewMockDuplicateVoteEvidenceWithValidator(height+1, defaultEvidenceTime, pv, evidenceChainID)
->>>>>>> e54fdb62
 
 	pool.ReportConflictingVotes(ev.VoteA, ev.VoteB)
 
@@ -235,11 +231,7 @@
 	state := pool.State()
 	state.LastBlockHeight++
 	state.LastBlockTime = ev.Time()
-<<<<<<< HEAD
 	state.LastValidators = types.NewValidatorSet([]*types.Validator{val}, val.PubKey, quorumHash)
-=======
-	state.LastValidators = types.NewValidatorSet([]*types.Validator{val})
->>>>>>> e54fdb62
 	pool.Update(state, []types.Evidence{})
 
 	// should be able to retrieve evidence from pool
