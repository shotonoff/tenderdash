--- conflicted
+++ resolved
@@ -135,13 +135,8 @@
 	keyFile := filepath.Join(internal.ExpandPath(tmhome), "config", "priv_validator_key.json")
 	stateFile := filepath.Join(internal.ExpandPath(tmhome), "data", "priv_validator_state.json")
 	fpv := privval.LoadFilePV(keyFile, stateFile)
-<<<<<<< HEAD
 	pkb := []byte(fpv.Key.PrivKey.(ed25519.PrivKey))
-	if err := ioutil.WriteFile(internal.ExpandPath(outputPath), pkb[:32], 0644); err != nil {
-=======
-	pkb := [64]byte(fpv.Key.PrivKey.(ed25519.PrivKeyEd25519))
 	if err := ioutil.WriteFile(internal.ExpandPath(outputPath), pkb[:32], 0600); err != nil {
->>>>>>> 81c2798d
 		logger.Info("Failed to write private key", "output", outputPath, "err", err)
 		os.Exit(1)
 	}
