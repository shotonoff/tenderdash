--- conflicted
+++ resolved
@@ -100,18 +100,6 @@
         with:
           name: "${{ github.sha }}-${{ matrix.part }}"
         if: env.GIT_DIFF
-<<<<<<< HEAD
-      - name: Set GOPATH
-        run: |
-          echo "::set-env name=GOPATH::$(go env GOPATH)"
-      - name: Set CGO_LDFLAGS
-        run: |
-          echo "::set-env name=CGO_LDFLAGS::"-L${GOPATH}/src/github.com/quantumexplorer/bls-signatures/build""
-      - name: Set CGO_CXXFLAGS
-        run: |
-          echo "::set-env name=CGO_CXXFLAGS::"-I${GOPATH}/src/github.com/dashpay/bls-signatures/src -I${GOPATH}/src/github.com/dashpay/bls-signatures/contrib/relic/include -I${GOPATH}/src/github.com/dashpay/bls-signatures/build/contrib/relic/include""
-=======
->>>>>>> 37d3d4d7
       - name: test & coverage report creation
         run: |
           cat pkgs.txt.part.${{ matrix.part }} | xargs go test -mod=readonly -timeout 8m -race -coverprofile=${{ matrix.part }}profile.out -covermode=atomic
