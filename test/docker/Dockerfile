FROM golang:1.15

# Grab deps (jq, hexdump, xxd, killall)
RUN apt-get update && \
  apt-get install -y --no-install-recommends \
<<<<<<< HEAD
  jq bsdmainutils vim-common psmisc netcat curl sudo
=======
  jq bsdmainutils vim-common psmisc netcat curl sudo cmake libgmp-dev
>>>>>>> 827cac9f

# Setup tendermint repo
ENV REPO $GOPATH/src/github.com/dashevo/tenderdash
ENV GOBIN $GOPATH/bin
WORKDIR $REPO

# Copy in the code
# TODO: rewrite to only copy Makefile & other files?
COPY . $REPO

# Install the vendored dependencies
# docker caching prevents reinstall on code change!
RUN make tools

# install ABCI CLI
RUN make install-bls install_abci

# install Tendermint
RUN make install

RUN tenderdash testnet \
  --config $REPO/test/docker/config-template.toml \
  --node-dir-prefix="mach" \
  --v=4 \
  --populate-persistent-peers=false \
  --o=$REPO/test/p2p/data

# Now copy in the code
# NOTE: this will overwrite whatever is in vendor/
COPY . $REPO

# expose the volume for debugging
VOLUME $REPO

EXPOSE 26656
EXPOSE 26657<|MERGE_RESOLUTION|>--- conflicted
+++ resolved
@@ -3,11 +3,7 @@
 # Grab deps (jq, hexdump, xxd, killall)
 RUN apt-get update && \
   apt-get install -y --no-install-recommends \
-<<<<<<< HEAD
-  jq bsdmainutils vim-common psmisc netcat curl sudo
-=======
   jq bsdmainutils vim-common psmisc netcat curl sudo cmake libgmp-dev
->>>>>>> 827cac9f
 
 # Setup tendermint repo
 ENV REPO $GOPATH/src/github.com/dashevo/tenderdash
