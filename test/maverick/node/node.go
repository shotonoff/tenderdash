package node

import (
	"bytes"
	"context"
	"errors"
	"fmt"
<<<<<<< HEAD
	"github.com/dashevo/dashd-go/btcjson"
	dashcore "github.com/tendermint/tendermint/dashcore/rpc"
=======
>>>>>>> 4433b44e
	"net"
	"net/http"
	_ "net/http/pprof" // nolint: gosec // securely exposed on separate, optional port
	"strconv"
	"strings"
	"time"

	"github.com/dashevo/dashd-go/btcjson"

	"github.com/prometheus/client_golang/prometheus"
	"github.com/prometheus/client_golang/prometheus/promhttp"
	"github.com/rs/cors"

	dbm "github.com/tendermint/tm-db"

	abci "github.com/tendermint/tendermint/abci/types"
	bcv0 "github.com/tendermint/tendermint/blockchain/v0"
	bcv1 "github.com/tendermint/tendermint/blockchain/v1"
	bcv2 "github.com/tendermint/tendermint/blockchain/v2"
	cfg "github.com/tendermint/tendermint/config"
	"github.com/tendermint/tendermint/consensus"
	"github.com/tendermint/tendermint/crypto"
	"github.com/tendermint/tendermint/evidence"
	tmjson "github.com/tendermint/tendermint/libs/json"
	"github.com/tendermint/tendermint/libs/log"
	tmpubsub "github.com/tendermint/tendermint/libs/pubsub"
	"github.com/tendermint/tendermint/libs/service"
	mempl "github.com/tendermint/tendermint/mempool"
	"github.com/tendermint/tendermint/p2p"
	"github.com/tendermint/tendermint/p2p/pex"
	"github.com/tendermint/tendermint/privval"
	"github.com/tendermint/tendermint/proxy"
	rpccore "github.com/tendermint/tendermint/rpc/core"
	grpccore "github.com/tendermint/tendermint/rpc/grpc"
	rpcserver "github.com/tendermint/tendermint/rpc/jsonrpc/server"
	sm "github.com/tendermint/tendermint/state"
	"github.com/tendermint/tendermint/state/indexer"
	blockidxkv "github.com/tendermint/tendermint/state/indexer/block/kv"
	blockidxnull "github.com/tendermint/tendermint/state/indexer/block/null"
	"github.com/tendermint/tendermint/state/txindex"
	"github.com/tendermint/tendermint/state/txindex/kv"
	"github.com/tendermint/tendermint/state/txindex/null"
	"github.com/tendermint/tendermint/statesync"
	"github.com/tendermint/tendermint/store"
	cs "github.com/tendermint/tendermint/test/maverick/consensus"
	"github.com/tendermint/tendermint/types"
	tmtime "github.com/tendermint/tendermint/types/time"
	"github.com/tendermint/tendermint/version"
)

//------------------------------------------------------------------------------

// ParseMisbehaviors is a util function that converts a comma separated string into
// a map of misbehaviors to be executed by the maverick node
func ParseMisbehaviors(str string) (map[int64]cs.Misbehavior, error) {
	// check if string is empty in which case we run a normal node
	var misbehaviors = make(map[int64]cs.Misbehavior)
	if str == "" {
		return misbehaviors, nil
	}
	strs := strings.Split(str, ",")
	if len(strs)%2 != 0 {
		return misbehaviors, errors.New("missing either height or misbehavior name in the misbehavior flag")
	}
OUTER_LOOP:
	for i := 0; i < len(strs); i += 2 {
		height, err := strconv.ParseInt(strs[i+1], 10, 64)
		if err != nil {
			return misbehaviors, fmt.Errorf("failed to parse misbehavior height: %w", err)
		}
		for key, misbehavior := range cs.MisbehaviorList {
			if key == strs[i] {
				misbehaviors[height] = misbehavior
				continue OUTER_LOOP
			}
		}
		return misbehaviors, fmt.Errorf("received unknown misbehavior: %s. Did you forget to add it?", strs[i])
	}

	return misbehaviors, nil
}

// DBContext specifies config information for loading a new DB.
type DBContext struct {
	ID     string
	Config *cfg.Config
}

// DBProvider takes a DBContext and returns an instantiated DB.
type DBProvider func(*DBContext) (dbm.DB, error)

// DefaultDBProvider returns a database using the DBBackend and DBDir
// specified in the ctx.Config.
func DefaultDBProvider(ctx *DBContext) (dbm.DB, error) {
	dbType := dbm.BackendType(ctx.Config.DBBackend)
	return dbm.NewDB(ctx.ID, dbType, ctx.Config.DBDir())
}

// GenesisDocProvider returns a GenesisDoc.
// It allows the GenesisDoc to be pulled from sources other than the
// filesystem, for instance from a distributed key-value store cluster.
type GenesisDocProvider func() (*types.GenesisDoc, error)

// DefaultGenesisDocProviderFunc returns a GenesisDocProvider that loads
// the GenesisDoc from the config.GenesisFile() on the filesystem.
func DefaultGenesisDocProviderFunc(config *cfg.Config) GenesisDocProvider {
	return func() (*types.GenesisDoc, error) {
		return types.GenesisDocFromFile(config.GenesisFile())
	}
}

// Provider takes a config and a logger and returns a ready to go Node.
type Provider func(*cfg.Config, log.Logger) (*Node, error)

// DefaultNewNode returns a Tendermint node with default settings for the
// PrivValidator, ClientCreator, GenesisDoc, and DBProvider.
// It implements NodeProvider.
func DefaultNewNode(config *cfg.Config, logger log.Logger, misbehaviors map[int64]cs.Misbehavior) (*Node, error) {
	nodeKey, err := p2p.LoadOrGenNodeKey(config.NodeKeyFile())
	if err != nil {
		return nil, fmt.Errorf("failed to load or gen node key %s, err: %w", config.NodeKeyFile(), err)
	}

	dashCoreRpcClient, err := DefaultDashCoreRpcClient(config)
	if err != nil {
		return nil, fmt.Errorf("failed to create Dash Core RPC client %w", err)
	}

	return NewNode(config,
		privval.LoadFilePV(config.PrivValidatorKeyFile(), config.PrivValidatorStateFile()),
		nodeKey,
		proxy.DefaultClientCreator(config.ProxyApp, config.ABCI, config.DBDir()),
		DefaultGenesisDocProviderFunc(config),
		DefaultDBProvider,
		DefaultMetricsProvider(config.Instrumentation),
		dashCoreRpcClient,
		logger,
	)

}

// MetricsProvider returns a consensus, p2p and mempool Metrics.
type MetricsProvider func(chainID string) (*consensus.Metrics, *p2p.Metrics, *mempl.Metrics, *sm.Metrics)

// DefaultMetricsProvider returns Metrics build using Prometheus client library
// if Prometheus is enabled. Otherwise, it returns no-op Metrics.
func DefaultMetricsProvider(config *cfg.InstrumentationConfig) MetricsProvider {
	return func(chainID string) (*consensus.Metrics, *p2p.Metrics, *mempl.Metrics, *sm.Metrics) {
		if config.Prometheus {
			return consensus.PrometheusMetrics(config.Namespace, "chain_id", chainID),
				p2p.PrometheusMetrics(config.Namespace, "chain_id", chainID),
				mempl.PrometheusMetrics(config.Namespace, "chain_id", chainID),
				sm.PrometheusMetrics(config.Namespace, "chain_id", chainID)
		}
		return consensus.NopMetrics(), p2p.NopMetrics(), mempl.NopMetrics(), sm.NopMetrics()
	}
}

// DefaultDashCoreRpcClient returns RPC client for the Dash Core node
func DefaultDashCoreRpcClient(config *cfg.Config) (dashcore.RpcClient, error) {
	return dashcore.NewRpcClient(
		config.PrivValidatorCoreRPCHost,
		config.BaseConfig.PrivValidatorCoreRPCUsername,
		config.BaseConfig.PrivValidatorCoreRPCPassword,
	)
}

// Option sets a parameter for the node.
type Option func(*Node)

// Temporary interface for switching to fast sync, we should get rid of v0 and v1 reactors.
// See: https://github.com/tendermint/tendermint/issues/4595
type fastSyncReactor interface {
	SwitchToFastSync(sm.State) error
}

// CustomReactors allows you to add custom reactors (name -> p2p.Reactor) to
// the node's Switch.
//
// WARNING: using any name from the below list of the existing reactors will
// result in replacing it with the custom one.
//
//  - MEMPOOL
//  - BLOCKCHAIN
//  - CONSENSUS
//  - EVIDENCE
//  - PEX
//  - STATESYNC
func CustomReactors(reactors map[string]p2p.Reactor) Option {
	return func(n *Node) {
		for name, reactor := range reactors {
			if existingReactor := n.sw.Reactor(name); existingReactor != nil {
				n.sw.Logger.Info("Replacing existing reactor with a custom one",
					"name", name, "existing", existingReactor, "custom", reactor)
				n.sw.RemoveReactor(name, existingReactor)
			}
			n.sw.AddReactor(name, reactor)
		}
	}
}

func CustomReactorsAsConstructors(reactors map[string]func(n *Node) p2p.Reactor) Option {
	return func(n *Node) {
		for name, customReactor := range reactors {
			if existingReactor := n.sw.Reactor(name); existingReactor != nil {
				n.sw.Logger.Info("Replacing existing reactor with a custom one",
					"name", name)
				n.sw.RemoveReactor(name, existingReactor)
			}
			n.sw.AddReactor(name, customReactor(n))
		}
	}
}

// StateProvider overrides the state provider used by state sync to retrieve trusted app hashes and
// build a State object for bootstrapping the node.
// WARNING: this interface is considered unstable and subject to change.
func StateProvider(stateProvider statesync.StateProvider) Option {
	return func(n *Node) {
		n.stateSyncProvider = stateProvider
	}
}

//------------------------------------------------------------------------------

// Node is the highest level interface to a full Tendermint node.
// It includes all configuration information and running services.
type Node struct {
	service.BaseService

	// config
	config        *cfg.Config
	genesisDoc    *types.GenesisDoc   // initial validator set
	privValidator types.PrivValidator // local node's validator key

	// network
	transport   *p2p.MultiplexTransport
	sw          *p2p.Switch  // p2p connections
	addrBook    pex.AddrBook // known peers
	nodeInfo    p2p.NodeInfo
	nodeKey     *p2p.NodeKey // our node privkey
	isListening bool

	// services
	eventBus          *types.EventBus // pub/sub for services
	stateStore        sm.Store
	blockStore        *store.BlockStore // store the blockchain to disk
	bcReactor         p2p.Reactor       // for fast-syncing
	mempoolReactor    *mempl.Reactor    // for gossipping transactions
	mempool           mempl.Mempool
	stateSync         bool                    // whether the node should state sync on startup
	stateSyncReactor  *statesync.Reactor      // for hosting and restoring state sync snapshots
	stateSyncProvider statesync.StateProvider // provides state data for bootstrapping a node
	stateSyncGenesis  sm.State                // provides the genesis state for state sync
	consensusState    *cs.State               // latest consensus state
	consensusReactor  *cs.Reactor             // for participating in the consensus
	pexReactor        *pex.Reactor            // for exchanging peer addresses
	evidencePool      *evidence.Pool          // tracking evidence
	proxyApp          proxy.AppConns          // connection to the application
	rpcListeners      []net.Listener          // rpc servers
	txIndexer         txindex.TxIndexer
	blockIndexer      indexer.BlockIndexer
	indexerService    *txindex.IndexerService
	prometheusSrv     *http.Server

	dashCoreRpcClient dashcore.RpcClient
}

func initDBs(config *cfg.Config, dbProvider DBProvider) (blockStore *store.BlockStore, stateDB dbm.DB, err error) {
	var blockStoreDB dbm.DB
	blockStoreDB, err = dbProvider(&DBContext{"blockstore", config})
	if err != nil {
		return
	}
	blockStore = store.NewBlockStore(blockStoreDB)

	stateDB, err = dbProvider(&DBContext{"state", config})
	if err != nil {
		return
	}

	return
}

func createAndStartProxyAppConns(clientCreator proxy.ClientCreator, logger log.Logger) (proxy.AppConns, error) {
	proxyApp := proxy.NewAppConns(clientCreator)
	proxyApp.SetLogger(logger.With("module", "proxy"))
	if err := proxyApp.Start(); err != nil {
		return nil, fmt.Errorf("error starting proxy app connections: %v", err)
	}
	return proxyApp, nil
}

func createAndStartEventBus(logger log.Logger) (*types.EventBus, error) {
	eventBus := types.NewEventBus()
	eventBus.SetLogger(logger.With("module", "events"))
	if err := eventBus.Start(); err != nil {
		return nil, err
	}
	return eventBus, nil
}

func createAndStartIndexerService(
	config *cfg.Config,
	dbProvider DBProvider,
	eventBus *types.EventBus,
	logger log.Logger,
) (*txindex.IndexerService, txindex.TxIndexer, indexer.BlockIndexer, error) {

	var (
		txIndexer    txindex.TxIndexer
		blockIndexer indexer.BlockIndexer
	)

	switch config.TxIndex.Indexer {
	case "kv":
		store, err := dbProvider(&DBContext{"tx_index", config})
		if err != nil {
			return nil, nil, nil, err
		}

		txIndexer = kv.NewTxIndex(store)
		blockIndexer = blockidxkv.New(dbm.NewPrefixDB(store, []byte("block_events")))
	default:
		txIndexer = &null.TxIndex{}
		blockIndexer = &blockidxnull.BlockerIndexer{}
	}

	indexerService := txindex.NewIndexerService(txIndexer, blockIndexer, eventBus)
	indexerService.SetLogger(logger.With("module", "txindex"))

	if err := indexerService.Start(); err != nil {
		return nil, nil, nil, err
	}

	return indexerService, txIndexer, blockIndexer, nil
}

func doHandshake(
	config *cfg.Config,
	stateStore sm.Store,
	state sm.State,
	blockStore sm.BlockStore,
	genDoc *types.GenesisDoc,
	eventBus types.BlockEventPublisher,
	proxyApp proxy.AppConns,
	consensusLogger log.Logger) error {

	handshaker := cs.NewHandshaker(stateStore, state, blockStore, genDoc, config.Consensus.AppHashSize)
	handshaker.SetLogger(consensusLogger)
	handshaker.SetEventBus(eventBus)
	if err := handshaker.Handshake(proxyApp); err != nil {
		return fmt.Errorf("error during handshake: %v", err)
	}
	return nil
}

func logNodeStartupInfo(state sm.State, proTxHash crypto.ProTxHash, logger, consensusLogger log.Logger) {
	// Log the version info.
	logger.Info("Version info",
		"software", version.TMCoreSemVer,
		"block", version.BlockProtocol,
		"p2p", version.P2PProtocol,
	)

	// If the state and software differ in block version, at least log it.
	if state.Version.Consensus.Block != version.BlockProtocol {
		logger.Info("Software and state have different block protocols",
			"software", version.BlockProtocol,
			"state", state.Version.Consensus.Block,
		)
	}

	// Log whether this node is a validator or an observer
	if state.Validators.HasProTxHash(proTxHash) {
		consensusLogger.Info("This node is a validator", "proTxHash", proTxHash)
	} else {
		consensusLogger.Info("This node is not a validator", "proTxHash", proTxHash)
	}
}

func onlyValidatorIsUs(state sm.State, proTxHash types.ProTxHash) bool {
	if state.Validators.Size() > 1 {
		return false
	}
	validatorProTxHash, _ := state.Validators.GetByIndex(0)
	return bytes.Equal(validatorProTxHash, proTxHash)
}

func createMempoolAndMempoolReactor(config *cfg.Config, proxyApp proxy.AppConns,
	state sm.State, memplMetrics *mempl.Metrics, logger log.Logger) (*mempl.Reactor, *mempl.CListMempool) {

	mempool := mempl.NewCListMempool(
		config.Mempool,
		proxyApp.Mempool(),
		state.LastBlockHeight,
		mempl.WithMetrics(memplMetrics),
		mempl.WithPreCheck(sm.TxPreCheck(state)),
		mempl.WithPostCheck(sm.TxPostCheck(state)),
	)
	mempoolLogger := logger.With("module", "mempool")
	mempoolReactor := mempl.NewReactor(config.Mempool, mempool)
	mempoolReactor.SetLogger(mempoolLogger)

	if config.Consensus.WaitForTxs() {
		mempool.EnableTxsAvailable()
	}
	return mempoolReactor, mempool
}

func createEvidenceReactor(config *cfg.Config, dbProvider DBProvider,
	stateDB dbm.DB, blockStore *store.BlockStore, logger log.Logger) (*evidence.Reactor, *evidence.Pool, error) {

	evidenceDB, err := dbProvider(&DBContext{"evidence", config})
	if err != nil {
		return nil, nil, err
	}
	evidenceLogger := logger.With("module", "evidence")
	evidencePool, err := evidence.NewPool(evidenceDB, sm.NewStore(stateDB), blockStore)
	if err != nil {
		return nil, nil, err
	}
	evidenceReactor := evidence.NewReactor(evidencePool)
	evidenceReactor.SetLogger(evidenceLogger)
	return evidenceReactor, evidencePool, nil
}

func createBlockchainReactor(config *cfg.Config,
	state sm.State,
	blockExec *sm.BlockExecutor,
	blockStore *store.BlockStore,
	nodeProTxHash *crypto.ProTxHash,
	fastSync bool,
	logger log.Logger) (bcReactor p2p.Reactor, err error) {

	switch config.FastSync.Version {
	case "v0":
		bcReactor = bcv0.NewBlockchainReactor(state.Copy(), blockExec, blockStore, nodeProTxHash, fastSync)
	case "v1":
		bcReactor = bcv1.NewBlockchainReactor(state.Copy(), blockExec, blockStore, nodeProTxHash, fastSync)
	case "v2":
		bcReactor = bcv2.NewBlockchainReactor(state.Copy(), blockExec, blockStore, nodeProTxHash, fastSync)
	default:
		return nil, fmt.Errorf("unknown fastsync version %s", config.FastSync.Version)
	}

	bcReactor.SetLogger(logger.With("module", "blockchain"))
	return bcReactor, nil
}

func createConsensusReactor(config *cfg.Config,
	state sm.State,
	blockExec *sm.BlockExecutor,
	blockStore sm.BlockStore,
	mempool *mempl.CListMempool,
	evidencePool *evidence.Pool,
	privValidator types.PrivValidator,
	csMetrics *consensus.Metrics,
	waitSync bool,
	eventBus *types.EventBus,
	consensusLogger log.Logger,
	misbehaviors map[int64]cs.Misbehavior) (*cs.Reactor, *cs.State) {

	consensusState := cs.NewState(
		config.Consensus,
		state.Copy(),
		blockExec,
		blockStore,
		mempool,
		evidencePool,
		misbehaviors,
		cs.StateMetrics(csMetrics),
	)
	consensusState.SetLogger(consensusLogger)
	if privValidator != nil {
		consensusState.SetPrivValidator(privValidator)
	}
	consensusReactor := cs.NewReactor(consensusState, waitSync, cs.ReactorMetrics(csMetrics))
	consensusReactor.SetLogger(consensusLogger)
	// services which will be publishing and/or subscribing for messages (events)
	// consensusReactor will set it on consensusState and blockExecutor
	consensusReactor.SetEventBus(eventBus)
	return consensusReactor, consensusState
}

func createTransport(
	config *cfg.Config,
	nodeInfo p2p.NodeInfo,
	nodeKey *p2p.NodeKey,
	proxyApp proxy.AppConns,
) (
	*p2p.MultiplexTransport,
	[]p2p.PeerFilterFunc,
) {
	var (
		mConnConfig = p2p.MConnConfig(config.P2P)
		transport   = p2p.NewMultiplexTransport(nodeInfo, *nodeKey, mConnConfig)
		connFilters = []p2p.ConnFilterFunc{}
		peerFilters = []p2p.PeerFilterFunc{}
	)

	if !config.P2P.AllowDuplicateIP {
		connFilters = append(connFilters, p2p.ConnDuplicateIPFilter())
	}

	// Filter peers by addr or pubkey with an ABCI query.
	// If the query return code is OK, add peer.
	if config.FilterPeers {
		connFilters = append(
			connFilters,
			// ABCI query for address filtering.
			func(_ p2p.ConnSet, c net.Conn, _ []net.IP) error {
				res, err := proxyApp.Query().QuerySync(abci.RequestQuery{
					Path: fmt.Sprintf("/p2p/filter/addr/%s", c.RemoteAddr().String()),
				})
				if err != nil {
					return err
				}
				if res.IsErr() {
					return fmt.Errorf("error querying abci app: %v", res)
				}

				return nil
			},
		)

		peerFilters = append(
			peerFilters,
			// ABCI query for ID filtering.
			func(_ p2p.IPeerSet, p p2p.Peer) error {
				res, err := proxyApp.Query().QuerySync(abci.RequestQuery{
					Path: fmt.Sprintf("/p2p/filter/id/%s", p.ID()),
				})
				if err != nil {
					return err
				}
				if res.IsErr() {
					return fmt.Errorf("error querying abci app: %v", res)
				}

				return nil
			},
		)
	}

	p2p.MultiplexTransportConnFilters(connFilters...)(transport)

	// Limit the number of incoming connections.
	max := config.P2P.MaxNumInboundPeers + len(splitAndTrimEmpty(config.P2P.UnconditionalPeerIDs, ",", " "))
	p2p.MultiplexTransportMaxIncomingConnections(max)(transport)

	return transport, peerFilters
}

func createSwitch(config *cfg.Config,
	transport p2p.Transport,
	p2pMetrics *p2p.Metrics,
	peerFilters []p2p.PeerFilterFunc,
	mempoolReactor *mempl.Reactor,
	bcReactor p2p.Reactor,
	stateSyncReactor *statesync.Reactor,
	consensusReactor *cs.Reactor,
	evidenceReactor *evidence.Reactor,
	nodeInfo p2p.NodeInfo,
	nodeKey *p2p.NodeKey,
	p2pLogger log.Logger) *p2p.Switch {

	sw := p2p.NewSwitch(
		config.P2P,
		transport,
		p2p.WithMetrics(p2pMetrics),
		p2p.SwitchPeerFilters(peerFilters...),
	)
	sw.SetLogger(p2pLogger)
	sw.AddReactor("MEMPOOL", mempoolReactor)
	sw.AddReactor("BLOCKCHAIN", bcReactor)
	sw.AddReactor("CONSENSUS", consensusReactor)
	sw.AddReactor("EVIDENCE", evidenceReactor)
	sw.AddReactor("STATESYNC", stateSyncReactor)

	sw.SetNodeInfo(nodeInfo)
	sw.SetNodeKey(nodeKey)

	p2pLogger.Info("P2P Node ID", "ID", nodeKey.ID(), "file", config.NodeKeyFile())
	return sw
}

func createAddrBookAndSetOnSwitch(config *cfg.Config, sw *p2p.Switch,
	p2pLogger log.Logger, nodeKey *p2p.NodeKey) (pex.AddrBook, error) {

	addrBook := pex.NewAddrBook(config.P2P.AddrBookFile(), config.P2P.AddrBookStrict)
	addrBook.SetLogger(p2pLogger.With("book", config.P2P.AddrBookFile()))

	// Add ourselves to addrbook to prevent dialing ourselves
	if config.P2P.ExternalAddress != "" {
		addr, err := p2p.NewNetAddressString(p2p.IDAddressString(nodeKey.ID(), config.P2P.ExternalAddress))
		if err != nil {
			return nil, fmt.Errorf("p2p.external_address is incorrect: %w", err)
		}
		addrBook.AddOurAddress(addr)
	}
	if config.P2P.ListenAddress != "" {
		addr, err := p2p.NewNetAddressString(p2p.IDAddressString(nodeKey.ID(), config.P2P.ListenAddress))
		if err != nil {
			return nil, fmt.Errorf("p2p.laddr is incorrect: %w", err)
		}
		addrBook.AddOurAddress(addr)
	}

	sw.SetAddrBook(addrBook)

	return addrBook, nil
}

func createPEXReactorAndAddToSwitch(addrBook pex.AddrBook, config *cfg.Config,
	sw *p2p.Switch, logger log.Logger) *pex.Reactor {

	// TODO persistent peers ? so we can have their DNS addrs saved
	pexReactor := pex.NewReactor(addrBook,
		&pex.ReactorConfig{
			Seeds:    splitAndTrimEmpty(config.P2P.Seeds, ",", " "),
			SeedMode: config.P2P.SeedMode,
			// See consensus/reactor.go: blocksToContributeToBecomeGoodPeer 10000
			// blocks assuming 10s blocks ~ 28 hours.
			// TODO (melekes): make it dynamic based on the actual block latencies
			// from the live network.
			// https://github.com/tendermint/tendermint/issues/3523
			SeedDisconnectWaitPeriod:     28 * time.Hour,
			PersistentPeersMaxDialPeriod: config.P2P.PersistentPeersMaxDialPeriod,
		})
	pexReactor.SetLogger(logger.With("module", "pex"))
	sw.AddReactor("PEX", pexReactor)
	return pexReactor
}

// startStateSync starts an asynchronous state sync process, then switches to fast sync mode.
func startStateSync(ssR *statesync.Reactor, bcR fastSyncReactor, conR *cs.Reactor,
	stateProvider statesync.StateProvider, config *cfg.StateSyncConfig, fastSync bool,
	stateStore sm.Store, blockStore *store.BlockStore, state sm.State) error {
	ssR.Logger.Info("Starting state sync")

	if stateProvider == nil {
		var err error
		ctx, cancel := context.WithTimeout(context.Background(), 10*time.Second)
		defer cancel()
		stateProvider, err = statesync.NewLightClientStateProvider(
			ctx,
<<<<<<< HEAD
			state.ChainID,
			state.Version,
			state.InitialHeight,
			config.RPCServers,
			ssR.Logger.With("module", "light"))
=======
			state.ChainID, state.Version, state.InitialHeight,
			config.RPCServers, ssR.Logger.With("module", "light"))
>>>>>>> 4433b44e
		if err != nil {
			return fmt.Errorf("failed to set up light client state provider: %w", err)
		}
	}

	go func() {
		state, commit, err := ssR.Sync(stateProvider, config.DiscoveryTime)
		if err != nil {
			ssR.Logger.Error("State sync failed", "err", err)
			return
		}
		err = stateStore.Bootstrap(state)
		if err != nil {
			ssR.Logger.Error("Failed to bootstrap node with new state", "err", err)
			return
		}
		err = blockStore.SaveSeenCommit(state.LastBlockHeight, commit)
		if err != nil {
			ssR.Logger.Error("Failed to store last seen commit", "err", err)
			return
		}

		if fastSync {
			// FIXME Very ugly to have these metrics bleed through here.
			conR.Metrics.StateSyncing.Set(0)
			conR.Metrics.FastSyncing.Set(1)
			err = bcR.SwitchToFastSync(state)
			if err != nil {
				ssR.Logger.Error("Failed to switch to fast sync", "err", err)
				return
			}
		} else {
			conR.SwitchToValidatorConsensus(state, true)
		}
	}()
	return nil
}

// NewNode returns a new, ready to go, Tendermint Node.
func NewNode(config *cfg.Config,
	privValidator types.PrivValidator,
	nodeKey *p2p.NodeKey,
	clientCreator proxy.ClientCreator,
	genesisDocProvider GenesisDocProvider,
	dbProvider DBProvider,
	metricsProvider MetricsProvider,
	dashCoreRpcClient dashcore.RpcClient,
	logger log.Logger,
	misbehaviors map[int64]cs.Misbehavior,
	options ...Option) (*Node, error) {

	blockStore, stateDB, err := initDBs(config, dbProvider)
	if err != nil {
		return nil, err
	}

	stateStore := sm.NewStore(stateDB)

	state, genDoc, err := LoadStateFromDBOrGenesisDocProvider(stateDB, genesisDocProvider)
	if err != nil {
		return nil, err
	}

	// Create the proxyApp and establish connections to the ABCI app (consensus, mempool, query).
	proxyApp, err := createAndStartProxyAppConns(clientCreator, logger)
	if err != nil {
		return nil, err
	}

	// EventBus and IndexerService must be started before the handshake because
	// we might need to index the txs of the replayed block as this might not have happened
	// when the node stopped last time (i.e. the node stopped after it saved the block
	// but before it indexed the txs, or, endblocker panicked)
	eventBus, err := createAndStartEventBus(logger)
	if err != nil {
		return nil, err
	}

	indexerService, txIndexer, blockIndexer, err := createAndStartIndexerService(config, dbProvider, eventBus, logger)
	if err != nil {
		return nil, err
	}

	var weAreOnlyValidator bool
	var proTxHash crypto.ProTxHash
	if config.PrivValidatorCoreRPCHost != "" {
		logger.Info("Initializing Dash Core Signing", "quorum hash", state.Validators.QuorumHash.String())
		llmqType := config.Consensus.QuorumType
		if llmqType == 0 {
			llmqType = btcjson.LLMQType_100_67
		}
		// If a local port is provided for Dash Core rpc into the service to sign.
		privValidator, err = createAndStartPrivValidatorRPCClient(config.Consensus.QuorumType, dashCoreRpcClient, logger)
		if err != nil {
			return nil, fmt.Errorf("error with private validator socket client: %w", err)
		}
		proTxHash, err = privValidator.GetProTxHash()
		if err != nil {
			return nil, fmt.Errorf("can't get proTxHash using dash core signing: %w", err)
		}
		logger.Info("Connected to Core RPC", "proTxHash", proTxHash.String())
	} else if config.PrivValidatorListenAddr != "" {
		// If an address is provided, listen on the socket for a connection from an
		// external signing process.
		// FIXME: we should start services inside OnStart
		privValidator, err = createAndStartPrivValidatorSocketClient(config.PrivValidatorListenAddr, genDoc.ChainID, genDoc.QuorumHash, logger)
		if err != nil {
			return nil, fmt.Errorf("error with private validator socket client: %w", err)
		}
		proTxHash, err = privValidator.GetProTxHash()
		if err != nil {
			return nil, fmt.Errorf("can't get proTxHash through listen address: %w", err)
		}
		logger.Info("Connected to Private Validator through listen address", "proTxHash", proTxHash.String())
	}
	weAreOnlyValidator = onlyValidatorIsUs(state, proTxHash)

	// Determine whether we should attempt state sync.
	stateSync := config.StateSync.Enable && !weAreOnlyValidator
	if stateSync && state.LastBlockHeight > 0 {
		logger.Info("Found local state with non-zero height, skipping state sync")
		stateSync = false
	}

	// Create the handshaker, which calls RequestInfo, sets the AppVersion on the state,
	// and replays any blocks as necessary to sync tendermint with the app.
	consensusLogger := logger.With("module", "consensus")
	if !stateSync {
		handshaker := cs.NewHandshaker(stateStore, state, blockStore, genDoc, config.Consensus.AppHashSize)
		handshaker.SetLogger(consensusLogger)
		handshaker.SetEventBus(eventBus)
		if err := handshaker.Handshake(proxyApp); err != nil {
			return nil, fmt.Errorf("error during handshake: %v", err)
		}

		// Reload the state. It will have the Version.Consensus.App set by the
		// Handshake, and may have other modifications as well (ie. depending on
		// what happened during block replay).
		state, err = stateStore.Load()
		if err != nil {
			return nil, fmt.Errorf("cannot load state for new node: %w", err)
		}
	}

	// Determine whether we should do fast sync. This must happen after the handshake, since the
	// app may modify the validator set, specifying ourself as the only validator.
	fastSync := config.FastSyncMode && !weAreOnlyValidator

	logNodeStartupInfo(state, proTxHash, logger, consensusLogger)

	csMetrics, p2pMetrics, memplMetrics, smMetrics := metricsProvider(genDoc.ChainID)

	// Make Mempool Reactor
	mempoolReactor, mempool := createMempoolAndMempoolReactor(config, proxyApp, state, memplMetrics, logger)

	// Make Evidence Reactor
	evidenceReactor, evidencePool, err := createEvidenceReactor(config, dbProvider, stateDB, blockStore, logger)
	if err != nil {
		return nil, err
	}

	nextCoreChainLock, err := types.CoreChainLockFromProto(genDoc.InitialProposalCoreChainLock)
	if err != nil {
		return nil, err
	}

	// make block executor for consensus and blockchain reactors to execute blocks
	blockExec := sm.NewBlockExecutor(
		stateStore,
		logger.With("module", "state"),
		proxyApp.Consensus(),
		proxyApp.Query(),
		mempool,
		evidencePool,
		nextCoreChainLock,
		sm.BlockExecutorWithMetrics(smMetrics),
		sm.BlockExecutorWithAppHashSize(config.Consensus.AppHashSize),
	)

	// Make BlockchainReactor. Don't start fast sync if we're doing a state sync first.
	bcReactor, err := createBlockchainReactor(config, state, blockExec, blockStore, &proTxHash, fastSync && !stateSync, logger)
	if err != nil {
		return nil, fmt.Errorf("could not create blockchain reactor: %w", err)
	}

	// Make ConsensusReactor. Don't enable fully if doing a state sync and/or fast sync first.
	// FIXME We need to update metrics here, since other reactors don't have access to them.
	if stateSync {
		csMetrics.StateSyncing.Set(1)
	} else if fastSync {
		csMetrics.FastSyncing.Set(1)
	}
	consensusReactor, consensusState := createConsensusReactor(
		config, state, blockExec, blockStore, mempool, evidencePool,
		privValidator, csMetrics, stateSync || fastSync, eventBus, consensusLogger, misbehaviors,
	)

	// Set up state sync reactor, and schedule a sync if requested.
	// FIXME The way we do phased startups (e.g. replay -> fast sync -> consensus) is very messy,
	// we should clean this whole thing up. See:
	// https://github.com/tendermint/tendermint/issues/4644
	stateSyncReactor := statesync.NewReactor(proxyApp.Snapshot(), proxyApp.Query(),
		config.StateSync.TempDir)
	stateSyncReactor.SetLogger(logger.With("module", "statesync"))

	nodeInfo, err := makeNodeInfo(config, nodeKey, txIndexer, genDoc, state)
	if err != nil {
		return nil, err
	}

	// Setup Transport.
	transport, peerFilters := createTransport(config, nodeInfo, nodeKey, proxyApp)

	// Setup Switch.
	p2pLogger := logger.With("module", "p2p")
	sw := createSwitch(
		config, transport, p2pMetrics, peerFilters, mempoolReactor, bcReactor,
		stateSyncReactor, consensusReactor, evidenceReactor, nodeInfo, nodeKey, p2pLogger,
	)

	err = sw.AddPersistentPeers(splitAndTrimEmpty(config.P2P.PersistentPeers, ",", " "))
	if err != nil {
		return nil, fmt.Errorf("could not add peers from persistent_peers field: %w", err)
	}

	err = sw.AddUnconditionalPeerIDs(splitAndTrimEmpty(config.P2P.UnconditionalPeerIDs, ",", " "))
	if err != nil {
		return nil, fmt.Errorf("could not add peer ids from unconditional_peer_ids field: %w", err)
	}

	addrBook, err := createAddrBookAndSetOnSwitch(config, sw, p2pLogger, nodeKey)
	if err != nil {
		return nil, fmt.Errorf("could not create addrbook: %w", err)
	}

	// Optionally, start the pex reactor
	//
	// TODO:
	//
	// We need to set Seeds and PersistentPeers on the switch,
	// since it needs to be able to use these (and their DNS names)
	// even if the PEX is off. We can include the DNS name in the NetAddress,
	// but it would still be nice to have a clear list of the current "PersistentPeers"
	// somewhere that we can return with net_info.
	//
	// If PEX is on, it should handle dialing the seeds. Otherwise the switch does it.
	// Note we currently use the addrBook regardless at least for AddOurAddress
	var pexReactor *pex.Reactor
	if config.P2P.PexReactor {
		pexReactor = createPEXReactorAndAddToSwitch(addrBook, config, sw, logger)
	}

	if config.RPC.PprofListenAddress != "" {
		go func() {
			logger.Info("Starting pprof server", "laddr", config.RPC.PprofListenAddress)
			logger.Error("pprof server error", "err", http.ListenAndServe(config.RPC.PprofListenAddress, nil))
		}()
	}

	node := &Node{
		config:        config,
		genesisDoc:    genDoc,
		privValidator: privValidator,

		transport: transport,
		sw:        sw,
		addrBook:  addrBook,
		nodeInfo:  nodeInfo,
		nodeKey:   nodeKey,

		stateStore:       stateStore,
		blockStore:       blockStore,
		bcReactor:        bcReactor,
		mempoolReactor:   mempoolReactor,
		mempool:          mempool,
		consensusState:   consensusState,
		consensusReactor: consensusReactor,
		stateSyncReactor: stateSyncReactor,
		stateSync:        stateSync,
		stateSyncGenesis: state, // Shouldn't be necessary, but need a way to pass the genesis state
		pexReactor:       pexReactor,
		evidencePool:     evidencePool,
		proxyApp:         proxyApp,
		txIndexer:        txIndexer,
		indexerService:   indexerService,
		blockIndexer:     blockIndexer,
		eventBus:         eventBus,

		dashCoreRpcClient: dashCoreRpcClient,
	}
	node.BaseService = *service.NewBaseService(logger, "Node", node)

	for _, option := range options {
		option(node)
	}

	return node, nil
}

// OnStart starts the Node. It implements service.Service.
func (n *Node) OnStart() error {
	now := tmtime.Now()
	genTime := n.genesisDoc.GenesisTime
	if genTime.After(now) {
		n.Logger.Info("Genesis time is in the future. Sleeping until then...", "genTime", genTime)
		time.Sleep(genTime.Sub(now))
	}

	// Add private IDs to addrbook to block those peers being added
	n.addrBook.AddPrivateIDs(splitAndTrimEmpty(n.config.P2P.PrivatePeerIDs, ",", " "))

	// Start the RPC server before the P2P server
	// so we can eg. receive txs for the first block
	if n.config.RPC.ListenAddress != "" {
		listeners, err := n.startRPC()
		if err != nil {
			return err
		}
		n.rpcListeners = listeners
	}

	if n.config.Instrumentation.Prometheus &&
		n.config.Instrumentation.PrometheusListenAddr != "" {
		n.prometheusSrv = n.startPrometheusServer(n.config.Instrumentation.PrometheusListenAddr)
	}

	// Start the transport.
	addr, err := p2p.NewNetAddressString(p2p.IDAddressString(n.nodeKey.ID(), n.config.P2P.ListenAddress))
	if err != nil {
		return err
	}
	if err := n.transport.Listen(*addr); err != nil {
		return err
	}

	n.isListening = true

	if n.config.Mempool.WalEnabled() {
		err = n.mempool.InitWAL()
		if err != nil {
			return fmt.Errorf("init mempool WAL: %w", err)
		}
	}

	// Start the switch (the P2P server).
	err = n.sw.Start()
	if err != nil {
		return err
	}

	// Always connect to persistent peers
	err = n.sw.DialPeersAsync(splitAndTrimEmpty(n.config.P2P.PersistentPeers, ",", " "))
	if err != nil {
		return fmt.Errorf("could not dial peers from persistent_peers field: %w", err)
	}

	// Run state sync
	if n.stateSync {
		bcR, ok := n.bcReactor.(fastSyncReactor)
		if !ok {
			return fmt.Errorf("this blockchain reactor does not support switching from state sync")
		}
		err := startStateSync(n.stateSyncReactor, bcR, n.consensusReactor, n.stateSyncProvider,
			n.config.StateSync, n.config.FastSyncMode, n.stateStore, n.blockStore, n.stateSyncGenesis)
		if err != nil {
			return fmt.Errorf("failed to start state sync: %w", err)
		}
	}

	return nil
}

// OnStop stops the Node. It implements service.Service.
func (n *Node) OnStop() {
	n.BaseService.OnStop()

	n.Logger.Info("Stopping Node")

	// first stop the non-reactor services
	if err := n.eventBus.Stop(); err != nil {
		n.Logger.Error("Error closing eventBus", "err", err)
	}
	if err := n.indexerService.Stop(); err != nil {
		n.Logger.Error("Error closing indexerService", "err", err)
	}

	// now stop the reactors
	if err := n.sw.Stop(); err != nil {
		n.Logger.Error("Error closing switch", "err", err)
	}

	// stop mempool WAL
	if n.config.Mempool.WalEnabled() {
		n.mempool.CloseWAL()
	}

	if err := n.transport.Close(); err != nil {
		n.Logger.Error("Error closing transport", "err", err)
	}

	n.isListening = false

	// finally stop the listeners / external services
	for _, l := range n.rpcListeners {
		n.Logger.Info("Closing rpc listener", "listener", l)
		if err := l.Close(); err != nil {
			n.Logger.Error("Error closing listener", "listener", l, "err", err)
		}
	}

	if pvsc, ok := n.privValidator.(service.Service); ok {
		if err := pvsc.Stop(); err != nil {
			n.Logger.Error("Error closing private validator", "err", err)
		}
	}

	if n.prometheusSrv != nil {
		if err := n.prometheusSrv.Shutdown(context.Background()); err != nil {
			// Error from closing listeners, or context timeout:
			n.Logger.Error("Prometheus HTTP server Shutdown", "err", err)
		}
	}
}

// ConfigureRPC makes sure RPC has all the objects it needs to operate.
func (n *Node) ConfigureRPC() error {
	proTxHash, err := n.privValidator.GetProTxHash()
	if err != nil {
		return fmt.Errorf("can't get proTxHash when meverick configuring nodes for rpc : %w", err)
	}
	rpccore.SetEnvironment(&rpccore.Environment{
		ProxyAppQuery:   n.proxyApp.Query(),
		ProxyAppMempool: n.proxyApp.Mempool(),

		StateStore:     n.stateStore,
		BlockStore:     n.blockStore,
		EvidencePool:   n.evidencePool,
		ConsensusState: n.consensusState,
		P2PPeers:       n.sw,
		P2PTransport:   n,

		ProTxHash:        proTxHash,
		GenDoc:           n.genesisDoc,
		TxIndexer:        n.txIndexer,
		BlockIndexer:     n.blockIndexer,
		ConsensusReactor: &consensus.Reactor{},
		EventBus:         n.eventBus,
		Mempool:          n.mempool,

		Logger: n.Logger.With("module", "rpc"),

		Config: *n.config.RPC,
	})
	return nil
}

func (n *Node) startRPC() ([]net.Listener, error) {
	err := n.ConfigureRPC()
	if err != nil {
		return nil, err
	}

	listenAddrs := splitAndTrimEmpty(n.config.RPC.ListenAddress, ",", " ")

	if n.config.RPC.Unsafe {
		rpccore.AddUnsafeRoutes()
	}

	config := rpcserver.DefaultConfig()
	config.MaxBodyBytes = n.config.RPC.MaxBodyBytes
	config.MaxHeaderBytes = n.config.RPC.MaxHeaderBytes
	config.MaxOpenConnections = n.config.RPC.MaxOpenConnections
	// If necessary adjust global WriteTimeout to ensure it's greater than
	// TimeoutBroadcastTxCommit.
	// See https://github.com/tendermint/tendermint/issues/3435
	if config.WriteTimeout <= n.config.RPC.TimeoutBroadcastTxCommit {
		config.WriteTimeout = n.config.RPC.TimeoutBroadcastTxCommit + 1*time.Second
	}

	// we may expose the rpc over both a unix and tcp socket
	listeners := make([]net.Listener, len(listenAddrs))
	for i, listenAddr := range listenAddrs {
		mux := http.NewServeMux()
		rpcLogger := n.Logger.With("module", "rpc-server")
		wmLogger := rpcLogger.With("protocol", "websocket")
		wm := rpcserver.NewWebsocketManager(rpccore.Routes,
			rpcserver.OnDisconnect(func(remoteAddr string) {
				err := n.eventBus.UnsubscribeAll(context.Background(), remoteAddr)
				if err != nil && err != tmpubsub.ErrSubscriptionNotFound {
					wmLogger.Error("Failed to unsubscribe addr from events", "addr", remoteAddr, "err", err)
				}
			}),
			rpcserver.ReadLimit(config.MaxBodyBytes),
		)
		wm.SetLogger(wmLogger)
		mux.HandleFunc("/websocket", wm.WebsocketHandler)
		rpcserver.RegisterRPCFuncs(mux, rpccore.Routes, rpcLogger)
		listener, err := rpcserver.Listen(
			listenAddr,
			config,
		)
		if err != nil {
			return nil, err
		}

		var rootHandler http.Handler = mux
		if n.config.RPC.IsCorsEnabled() {
			corsMiddleware := cors.New(cors.Options{
				AllowedOrigins: n.config.RPC.CORSAllowedOrigins,
				AllowedMethods: n.config.RPC.CORSAllowedMethods,
				AllowedHeaders: n.config.RPC.CORSAllowedHeaders,
			})
			rootHandler = corsMiddleware.Handler(mux)
		}
		if n.config.RPC.IsTLSEnabled() {
			go func() {
				if err := rpcserver.ServeTLS(
					listener,
					rootHandler,
					n.config.RPC.CertFile(),
					n.config.RPC.KeyFile(),
					rpcLogger,
					config,
				); err != nil {
					n.Logger.Error("Error serving server with TLS", "err", err)
				}
			}()
		} else {
			go func() {
				if err := rpcserver.Serve(
					listener,
					rootHandler,
					rpcLogger,
					config,
				); err != nil {
					n.Logger.Error("Error serving server", "err", err)
				}
			}()
		}

		listeners[i] = listener
	}

	// we expose a simplified api over grpc for convenience to app devs
	grpcListenAddr := n.config.RPC.GRPCListenAddress
	if grpcListenAddr != "" {
		config := rpcserver.DefaultConfig()
		config.MaxBodyBytes = n.config.RPC.MaxBodyBytes
		config.MaxHeaderBytes = n.config.RPC.MaxHeaderBytes
		// NOTE: GRPCMaxOpenConnections is used, not MaxOpenConnections
		config.MaxOpenConnections = n.config.RPC.GRPCMaxOpenConnections
		// If necessary adjust global WriteTimeout to ensure it's greater than
		// TimeoutBroadcastTxCommit.
		// See https://github.com/tendermint/tendermint/issues/3435
		if config.WriteTimeout <= n.config.RPC.TimeoutBroadcastTxCommit {
			config.WriteTimeout = n.config.RPC.TimeoutBroadcastTxCommit + 1*time.Second
		}
		listener, err := rpcserver.Listen(grpcListenAddr, config)
		if err != nil {
			return nil, err
		}
		go func() {
			if err := grpccore.StartGRPCServer(listener); err != nil {
				n.Logger.Error("Error starting gRPC server", "err", err)
			}
		}()
		listeners = append(listeners, listener)
	}

	return listeners, nil
}

// startPrometheusServer starts a Prometheus HTTP server, listening for metrics
// collectors on addr.
func (n *Node) startPrometheusServer(addr string) *http.Server {
	srv := &http.Server{
		Addr: addr,
		Handler: promhttp.InstrumentMetricHandler(
			prometheus.DefaultRegisterer, promhttp.HandlerFor(
				prometheus.DefaultGatherer,
				promhttp.HandlerOpts{MaxRequestsInFlight: n.config.Instrumentation.MaxOpenConnections},
			),
		),
	}
	go func() {
		if err := srv.ListenAndServe(); err != http.ErrServerClosed {
			// Error starting or closing listener:
			n.Logger.Error("Prometheus HTTP server ListenAndServe", "err", err)
		}
	}()
	return srv
}

// Switch returns the Node's Switch.
func (n *Node) Switch() *p2p.Switch {
	return n.sw
}

// BlockStore returns the Node's BlockStore.
func (n *Node) BlockStore() *store.BlockStore {
	return n.blockStore
}

// ConsensusState returns the Node's ConsensusState.
func (n *Node) ConsensusState() *cs.State {
	return n.consensusState
}

// ConsensusReactor returns the Node's ConsensusReactor.
func (n *Node) ConsensusReactor() *cs.Reactor {
	return n.consensusReactor
}

// MempoolReactor returns the Node's mempool reactor.
func (n *Node) MempoolReactor() *mempl.Reactor {
	return n.mempoolReactor
}

// Mempool returns the Node's mempool.
func (n *Node) Mempool() mempl.Mempool {
	return n.mempool
}

// PEXReactor returns the Node's PEXReactor. It returns nil if PEX is disabled.
func (n *Node) PEXReactor() *pex.Reactor {
	return n.pexReactor
}

// EvidencePool returns the Node's EvidencePool.
func (n *Node) EvidencePool() *evidence.Pool {
	return n.evidencePool
}

// EventBus returns the Node's EventBus.
func (n *Node) EventBus() *types.EventBus {
	return n.eventBus
}

// PrivValidator returns the Node's PrivValidator.
// XXX: for convenience only!
func (n *Node) PrivValidator() types.PrivValidator {
	return n.privValidator
}

// GenesisDoc returns the Node's GenesisDoc.
func (n *Node) GenesisDoc() *types.GenesisDoc {
	return n.genesisDoc
}

// ProxyApp returns the Node's AppConns, representing its connections to the ABCI application.
func (n *Node) ProxyApp() proxy.AppConns {
	return n.proxyApp
}

// Config returns the Node's config.
func (n *Node) Config() *cfg.Config {
	return n.config
}

//------------------------------------------------------------------------------

func (n *Node) Listeners() []string {
	return []string{
		fmt.Sprintf("Listener(@%v)", n.config.P2P.ExternalAddress),
	}
}

func (n *Node) IsListening() bool {
	return n.isListening
}

// NodeInfo returns the Node's Info from the Switch.
func (n *Node) NodeInfo() p2p.NodeInfo {
	return n.nodeInfo
}

func makeNodeInfo(
	config *cfg.Config,
	nodeKey *p2p.NodeKey,
	txIndexer txindex.TxIndexer,
	genDoc *types.GenesisDoc,
	state sm.State,
) (p2p.NodeInfo, error) {
	txIndexerStatus := "on"
	if _, ok := txIndexer.(*null.TxIndex); ok {
		txIndexerStatus = "off"
	}

	var bcChannel byte
	switch config.FastSync.Version {
	case "v0":
		bcChannel = bcv0.BlockchainChannel
	case "v1":
		bcChannel = bcv1.BlockchainChannel
	case "v2":
		bcChannel = bcv2.BlockchainChannel
	default:
		return nil, fmt.Errorf("unknown fastsync version %s", config.FastSync.Version)
	}

	nodeInfo := p2p.DefaultNodeInfo{
		ProtocolVersion: p2p.NewProtocolVersion(
			version.P2PProtocol, // global
			state.Version.Consensus.Block,
			state.Version.Consensus.App,
		),
		DefaultNodeID: nodeKey.ID(),
		Network:       genDoc.ChainID,
		Version:       version.TMCoreSemVer,
		Channels: []byte{
			bcChannel,
			cs.StateChannel, cs.DataChannel, cs.VoteChannel, cs.VoteSetBitsChannel,
			mempl.MempoolChannel,
			evidence.EvidenceChannel,
			statesync.SnapshotChannel, statesync.ChunkChannel,
		},
		Moniker: config.Moniker,
		Other: p2p.DefaultNodeInfoOther{
			TxIndex:    txIndexerStatus,
			RPCAddress: config.RPC.ListenAddress,
		},
	}

	if config.P2P.PexReactor {
		nodeInfo.Channels = append(nodeInfo.Channels, pex.PexChannel)
	}

	lAddr := config.P2P.ExternalAddress

	if lAddr == "" {
		lAddr = config.P2P.ListenAddress
	}

	nodeInfo.ListenAddr = lAddr

	err := nodeInfo.Validate()
	return nodeInfo, err
}

//------------------------------------------------------------------------------

var (
	genesisDocKey = []byte("genesisDoc")
)

// LoadStateFromDBOrGenesisDocProvider attempts to load the state from the
// database, or creates one using the given genesisDocProvider and persists the
// result to the database. On success this also returns the genesis doc loaded
// through the given provider.
func LoadStateFromDBOrGenesisDocProvider(
	stateDB dbm.DB,
	genesisDocProvider GenesisDocProvider,
) (sm.State, *types.GenesisDoc, error) {
	// Get genesis doc
	genDoc, err := loadGenesisDoc(stateDB)
	if err != nil {
		genDoc, err = genesisDocProvider()
		if err != nil {
			return sm.State{}, nil, err
		}
		// save genesis doc to prevent a certain class of user errors (e.g. when it
		// was changed, accidentally or not). Also good for audit trail.
		saveGenesisDoc(stateDB, genDoc)
	}
	stateStore := sm.NewStore(stateDB)
	state, err := stateStore.LoadFromDBOrGenesisDoc(genDoc)
	if err != nil {
		return sm.State{}, nil, err
	}
	return state, genDoc, nil
}

// panics if failed to unmarshal bytes
func loadGenesisDoc(db dbm.DB) (*types.GenesisDoc, error) {
	b, err := db.Get(genesisDocKey)
	if err != nil {
		panic(err)
	}
	if len(b) == 0 {
		return nil, errors.New("genesis doc not found")
	}
	var genDoc *types.GenesisDoc
	err = tmjson.Unmarshal(b, &genDoc)
	if err != nil {
		panic(fmt.Sprintf("Failed to load genesis doc due to unmarshaling error: %v (bytes: %X)", err, b))
	}
	return genDoc, nil
}

// panics if failed to marshal the given genesis document
func saveGenesisDoc(db dbm.DB, genDoc *types.GenesisDoc) {
	b, err := tmjson.Marshal(genDoc)
	if err != nil {
		panic(fmt.Sprintf("Failed to save genesis doc due to marshaling error: %v", err))
	}
	if err := db.SetSync(genesisDocKey, b); err != nil {
		panic(fmt.Sprintf("Failed to save genesis doc: %v", err))
	}
}

func createAndStartPrivValidatorSocketClient(
	listenAddr,
	chainID string,
	initialQuorumHash crypto.QuorumHash,
	logger log.Logger,
) (types.PrivValidator, error) {
	pve, err := privval.NewSignerListener(listenAddr, logger)
	if err != nil {
		return nil, fmt.Errorf("failed to start private validator: %w", err)
	}

	pvsc, err := privval.NewSignerClient(pve, chainID)
	if err != nil {
		return nil, fmt.Errorf("failed to start private validator: %w", err)
	}

	// try to get a pubkey from private validate first time
	_, err = pvsc.GetPubKey(initialQuorumHash)
	if err != nil {
		return nil, fmt.Errorf("can't get pubkey when starting maverick private validator socket client: %w", err)
	}

	const (
		retries = 50 // 50 * 100ms = 5s total
		timeout = 100 * time.Millisecond
	)
	pvscWithRetries := privval.NewRetrySignerClient(pvsc, retries, timeout)

	return pvscWithRetries, nil
}

func createAndStartPrivValidatorRPCClient(
<<<<<<< HEAD
=======
	host string,
>>>>>>> 4433b44e
	defaultQuorumType btcjson.LLMQType,
	dashCoreRpcClient dashcore.RpcClient,
	logger log.Logger,
) (types.PrivValidator, error) {
	pvsc, err := privval.NewDashCoreSignerClient(dashCoreRpcClient, defaultQuorumType)
	if err != nil {
		return nil, fmt.Errorf("failed to start private validator: %w", err)
	}

<<<<<<< HEAD
=======
	// try to get a proTxHash from private validate first time to make sure connection works
	_, err = pvsc.GetProTxHash()
	if err != nil {
		return nil, fmt.Errorf("can't get proTxHash when starting private validator rpc client: %w", err)
	}

>>>>>>> 4433b44e
	//const (
	//	retries = 50 // 50 * 100ms = 5s total
	//	timeout = 100 * time.Millisecond
	//)
	//pvscWithRetries := privval.NewRetrySignerClient(pvsc, retries, timeout)

	return pvsc, nil
}

// splitAndTrimEmpty slices s into all subslices separated by sep and returns a
// slice of the string s with all leading and trailing Unicode code points
// contained in cutset removed. If sep is empty, SplitAndTrim splits after each
// UTF-8 sequence. First part is equivalent to strings.SplitN with a count of
// -1.  also filter out empty strings, only return non-empty strings.
func splitAndTrimEmpty(s, sep, cutset string) []string {
	if s == "" {
		return []string{}
	}

	spl := strings.Split(s, sep)
	nonEmptyStrings := make([]string, 0, len(spl))
	for i := 0; i < len(spl); i++ {
		element := strings.Trim(spl[i], cutset)
		if element != "" {
			nonEmptyStrings = append(nonEmptyStrings, element)
		}
	}
	return nonEmptyStrings
}<|MERGE_RESOLUTION|>--- conflicted
+++ resolved
@@ -5,19 +5,14 @@
 	"context"
 	"errors"
 	"fmt"
-<<<<<<< HEAD
 	"github.com/dashevo/dashd-go/btcjson"
 	dashcore "github.com/tendermint/tendermint/dashcore/rpc"
-=======
->>>>>>> 4433b44e
 	"net"
 	"net/http"
 	_ "net/http/pprof" // nolint: gosec // securely exposed on separate, optional port
 	"strconv"
 	"strings"
 	"time"
-
-	"github.com/dashevo/dashd-go/btcjson"
 
 	"github.com/prometheus/client_golang/prometheus"
 	"github.com/prometheus/client_golang/prometheus/promhttp"
@@ -657,16 +652,12 @@
 		defer cancel()
 		stateProvider, err = statesync.NewLightClientStateProvider(
 			ctx,
-<<<<<<< HEAD
 			state.ChainID,
 			state.Version,
 			state.InitialHeight,
 			config.RPCServers,
-			ssR.Logger.With("module", "light"))
-=======
-			state.ChainID, state.Version, state.InitialHeight,
-			config.RPCServers, ssR.Logger.With("module", "light"))
->>>>>>> 4433b44e
+			ssR.Logger.With("module", "light"),
+		)
 		if err != nil {
 			return fmt.Errorf("failed to set up light client state provider: %w", err)
 		}
@@ -1499,10 +1490,7 @@
 }
 
 func createAndStartPrivValidatorRPCClient(
-<<<<<<< HEAD
-=======
 	host string,
->>>>>>> 4433b44e
 	defaultQuorumType btcjson.LLMQType,
 	dashCoreRpcClient dashcore.RpcClient,
 	logger log.Logger,
@@ -1512,15 +1500,12 @@
 		return nil, fmt.Errorf("failed to start private validator: %w", err)
 	}
 
-<<<<<<< HEAD
-=======
 	// try to get a proTxHash from private validate first time to make sure connection works
 	_, err = pvsc.GetProTxHash()
 	if err != nil {
 		return nil, fmt.Errorf("can't get proTxHash when starting private validator rpc client: %w", err)
 	}
 
->>>>>>> 4433b44e
 	//const (
 	//	retries = 50 // 50 * 100ms = 5s total
 	//	timeout = 100 * time.Millisecond
