package node

import (
	"bytes"
	"context"
	"fmt"
	"net"
	"net/http"
	_ "net/http/pprof" // nolint: gosec // securely exposed on separate, optional port
	"os"
	"strings"
	"time"

	"github.com/pkg/errors"
	"github.com/prometheus/client_golang/prometheus"
	"github.com/prometheus/client_golang/prometheus/promhttp"
	"github.com/rs/cors"

	amino "github.com/tendermint/go-amino"
	dbm "github.com/tendermint/tm-db"

	abci "github.com/tendermint/tendermint/abci/types"
	bcv0 "github.com/tendermint/tendermint/blockchain/v0"
	bcv1 "github.com/tendermint/tendermint/blockchain/v1"
	bcv2 "github.com/tendermint/tendermint/blockchain/v2"
	cfg "github.com/tendermint/tendermint/config"
	"github.com/tendermint/tendermint/consensus"
	cs "github.com/tendermint/tendermint/consensus"
	"github.com/tendermint/tendermint/crypto"
	"github.com/tendermint/tendermint/evidence"
	"github.com/tendermint/tendermint/libs/log"
	tmpubsub "github.com/tendermint/tendermint/libs/pubsub"
	"github.com/tendermint/tendermint/libs/service"
	mempl "github.com/tendermint/tendermint/mempool"
	"github.com/tendermint/tendermint/p2p"
	"github.com/tendermint/tendermint/p2p/pex"
	"github.com/tendermint/tendermint/privval"
	"github.com/tendermint/tendermint/proxy"
	rpccore "github.com/tendermint/tendermint/rpc/core"
	ctypes "github.com/tendermint/tendermint/rpc/core/types"
	grpccore "github.com/tendermint/tendermint/rpc/grpc"
	rpcserver "github.com/tendermint/tendermint/rpc/lib/server"
	sm "github.com/tendermint/tendermint/state"
	"github.com/tendermint/tendermint/state/txindex"
	"github.com/tendermint/tendermint/state/txindex/kv"
	"github.com/tendermint/tendermint/state/txindex/null"
	"github.com/tendermint/tendermint/store"
	"github.com/tendermint/tendermint/types"
	tmtime "github.com/tendermint/tendermint/types/time"
	"github.com/tendermint/tendermint/version"
)

//------------------------------------------------------------------------------

// DBContext specifies config information for loading a new DB.
type DBContext struct {
	ID     string
	Config *cfg.Config
}

// DBProvider takes a DBContext and returns an instantiated DB.
type DBProvider func(*DBContext) (dbm.DB, error)

// DefaultDBProvider returns a database using the DBBackend and DBDir
// specified in the ctx.Config.
func DefaultDBProvider(ctx *DBContext) (dbm.DB, error) {
	dbType := dbm.BackendType(ctx.Config.DBBackend)
	return dbm.NewDB(ctx.ID, dbType, ctx.Config.DBDir()), nil
}

// GenesisDocProvider returns a GenesisDoc.
// It allows the GenesisDoc to be pulled from sources other than the
// filesystem, for instance from a distributed key-value store cluster.
type GenesisDocProvider func() (*types.GenesisDoc, error)

// DefaultGenesisDocProviderFunc returns a GenesisDocProvider that loads
// the GenesisDoc from the config.GenesisFile() on the filesystem.
func DefaultGenesisDocProviderFunc(config *cfg.Config) GenesisDocProvider {
	return func() (*types.GenesisDoc, error) {
		return types.GenesisDocFromFile(config.GenesisFile())
	}
}

// Provider takes a config and a logger and returns a ready to go Node.
type Provider func(*cfg.Config, log.Logger) (*Node, error)

// DefaultNewNode returns a Tendermint node with default settings for the
// PrivValidator, ClientCreator, GenesisDoc, and DBProvider.
// It implements NodeProvider.
func DefaultNewNode(config *cfg.Config, logger log.Logger) (*Node, error) {
	// Generate node PrivKey
	nodeKey, err := p2p.LoadOrGenNodeKey(config.NodeKeyFile())
	if err != nil {
		return nil, err
	}

	// Convert old PrivValidator if it exists.
	oldPrivVal := config.OldPrivValidatorFile()
	newPrivValKey := config.PrivValidatorKeyFile()
	newPrivValState := config.PrivValidatorStateFile()
	if _, err := os.Stat(oldPrivVal); !os.IsNotExist(err) {
		oldPV, err := privval.LoadOldFilePV(oldPrivVal)
		if err != nil {
			return nil, fmt.Errorf("error reading OldPrivValidator from %v: %v", oldPrivVal, err)
		}
		logger.Info("Upgrading PrivValidator file",
			"old", oldPrivVal,
			"newKey", newPrivValKey,
			"newState", newPrivValState,
		)
		oldPV.Upgrade(newPrivValKey, newPrivValState)
	}

	return NewNode(config,
		privval.LoadOrGenFilePV(newPrivValKey, newPrivValState),
		nodeKey,
		proxy.DefaultClientCreator(config.ProxyApp, config.ABCI, config.DBDir()),
		DefaultGenesisDocProviderFunc(config),
		DefaultDBProvider,
		DefaultMetricsProvider(config.Instrumentation),
		logger,
	)
}

// MetricsProvider returns a consensus, p2p and mempool Metrics.
type MetricsProvider func(chainID string) (*cs.Metrics, *p2p.Metrics, *mempl.Metrics, *sm.Metrics)

// DefaultMetricsProvider returns Metrics build using Prometheus client library
// if Prometheus is enabled. Otherwise, it returns no-op Metrics.
func DefaultMetricsProvider(config *cfg.InstrumentationConfig) MetricsProvider {
	return func(chainID string) (*cs.Metrics, *p2p.Metrics, *mempl.Metrics, *sm.Metrics) {
		if config.Prometheus {
			return cs.PrometheusMetrics(config.Namespace, "chain_id", chainID),
				p2p.PrometheusMetrics(config.Namespace, "chain_id", chainID),
				mempl.PrometheusMetrics(config.Namespace, "chain_id", chainID),
				sm.PrometheusMetrics(config.Namespace, "chain_id", chainID)
		}
		return cs.NopMetrics(), p2p.NopMetrics(), mempl.NopMetrics(), sm.NopMetrics()
	}
}

// Option sets a parameter for the node.
type Option func(*Node)

// CustomReactors allows you to add custom reactors (name -> p2p.Reactor) to
// the node's Switch.
//
// WARNING: using any name from the below list of the existing reactors will
// result in replacing it with the custom one.
//
//  - MEMPOOL
//  - BLOCKCHAIN
//  - CONSENSUS
//  - EVIDENCE
//  - PEX
func CustomReactors(reactors map[string]p2p.Reactor) Option {
	return func(n *Node) {
		for name, reactor := range reactors {
			if existingReactor := n.sw.Reactor(name); existingReactor != nil {
				n.sw.Logger.Info("Replacing existing reactor with a custom one",
					"name", name, "existing", existingReactor, "custom", reactor)
				n.sw.RemoveReactor(name, existingReactor)
			}
			n.sw.AddReactor(name, reactor)
		}
	}
}

//------------------------------------------------------------------------------

// Node is the highest level interface to a full Tendermint node.
// It includes all configuration information and running services.
type Node struct {
	service.BaseService

	// config
	config        *cfg.Config
	genesisDoc    *types.GenesisDoc   // initial validator set
	privValidator types.PrivValidator // local node's validator key

	// network
	transport   *p2p.MultiplexTransport
	sw          *p2p.Switch  // p2p connections
	addrBook    pex.AddrBook // known peers
	nodeInfo    p2p.NodeInfo
	nodeKey     *p2p.NodeKey // our node privkey
	isListening bool

	// services
	eventBus         *types.EventBus // pub/sub for services
	stateDB          dbm.DB
	blockStore       *store.BlockStore // store the blockchain to disk
	bcReactor        p2p.Reactor       // for fast-syncing
	mempoolReactor   *mempl.Reactor    // for gossipping transactions
	mempool          mempl.Mempool
	consensusState   *cs.State      // latest consensus state
	consensusReactor *cs.Reactor    // for participating in the consensus
	pexReactor       *pex.Reactor   // for exchanging peer addresses
	evidencePool     *evidence.Pool // tracking evidence
	proxyApp         proxy.AppConns // connection to the application
	rpcListeners     []net.Listener // rpc servers
	txIndexer        txindex.TxIndexer
	indexerService   *txindex.IndexerService
	prometheusSrv    *http.Server
}

func initDBs(config *cfg.Config, dbProvider DBProvider) (blockStore *store.BlockStore, stateDB dbm.DB, err error) {
	var blockStoreDB dbm.DB
	blockStoreDB, err = dbProvider(&DBContext{"blockstore", config})
	if err != nil {
		return
	}
	blockStore = store.NewBlockStore(blockStoreDB)

	stateDB, err = dbProvider(&DBContext{"state", config})
	if err != nil {
		return
	}

	return
}

func createAndStartProxyAppConns(clientCreator proxy.ClientCreator, logger log.Logger) (proxy.AppConns, error) {
	proxyApp := proxy.NewAppConns(clientCreator)
	proxyApp.SetLogger(logger.With("module", "proxy"))
	if err := proxyApp.Start(); err != nil {
		return nil, fmt.Errorf("error starting proxy app connections: %v", err)
	}
	return proxyApp, nil
}

func createAndStartEventBus(logger log.Logger) (*types.EventBus, error) {
	eventBus := types.NewEventBus()
	eventBus.SetLogger(logger.With("module", "events"))
	if err := eventBus.Start(); err != nil {
		return nil, err
	}
	return eventBus, nil
}

func createAndStartIndexerService(config *cfg.Config, dbProvider DBProvider,
	eventBus *types.EventBus, logger log.Logger) (*txindex.IndexerService, txindex.TxIndexer, error) {

	var txIndexer txindex.TxIndexer
	switch config.TxIndex.Indexer {
	case "kv":
		store, err := dbProvider(&DBContext{"tx_index", config})
		if err != nil {
			return nil, nil, err
		}
		switch {
		case config.TxIndex.IndexKeys != "":
			txIndexer = kv.NewTxIndex(store, kv.IndexEvents(splitAndTrimEmpty(config.TxIndex.IndexKeys, ",", " ")))
		case config.TxIndex.IndexAllKeys:
			txIndexer = kv.NewTxIndex(store, kv.IndexAllEvents())
		default:
			txIndexer = kv.NewTxIndex(store)
		}
	default:
		txIndexer = &null.TxIndex{}
	}

	indexerService := txindex.NewIndexerService(txIndexer, eventBus)
	indexerService.SetLogger(logger.With("module", "txindex"))
	if err := indexerService.Start(); err != nil {
		return nil, nil, err
	}
	return indexerService, txIndexer, nil
}

func doHandshake(
	stateDB dbm.DB,
	state sm.State,
	blockStore sm.BlockStore,
	genDoc *types.GenesisDoc,
	eventBus types.BlockEventPublisher,
	proxyApp proxy.AppConns,
	consensusLogger log.Logger) error {

	handshaker := cs.NewHandshaker(stateDB, state, blockStore, genDoc)
	handshaker.SetLogger(consensusLogger)
	handshaker.SetEventBus(eventBus)
	if err := handshaker.Handshake(proxyApp); err != nil {
		return fmt.Errorf("error during handshake: %v", err)
	}
	return nil
}

func logNodeStartupInfo(state sm.State, pubKey crypto.PubKey, logger, consensusLogger log.Logger) {
	// Log the version info.
	logger.Info("Version info",
		"software", version.TMCoreSemVer,
		"block", version.BlockProtocol,
		"p2p", version.P2PProtocol,
	)

	// If the state and software differ in block version, at least log it.
	if state.Version.Consensus.Block != version.BlockProtocol {
		logger.Info("Software and state have different block protocols",
			"software", version.BlockProtocol,
			"state", state.Version.Consensus.Block,
		)
	}

	addr := pubKey.Address()
	// Log whether this node is a validator or an observer
	if state.Validators.HasAddress(addr) {
		consensusLogger.Info("This node is a validator", "addr", addr, "pubKey", pubKey)
	} else {
		consensusLogger.Info("This node is not a validator", "addr", addr, "pubKey", pubKey)
	}
}

func onlyValidatorIsUs(state sm.State, pubKey crypto.PubKey) bool {
	if state.Validators.Size() > 1 {
		return false
	}
	addr, _ := state.Validators.GetByIndex(0)
	return bytes.Equal(pubKey.Address(), addr)
}

func createMempoolAndMempoolReactor(config *cfg.Config, proxyApp proxy.AppConns,
	state sm.State, memplMetrics *mempl.Metrics, logger log.Logger) (*mempl.Reactor, *mempl.CListMempool) {

	mempool := mempl.NewCListMempool(
		config.Mempool,
		proxyApp.Mempool(),
		state.LastBlockHeight,
		mempl.WithMetrics(memplMetrics),
		mempl.WithPreCheck(sm.TxPreCheck(state)),
		mempl.WithPostCheck(sm.TxPostCheck(state)),
	)
	mempoolLogger := logger.With("module", "mempool")
	mempoolReactor := mempl.NewReactor(config.Mempool, mempool)
	mempoolReactor.SetLogger(mempoolLogger)

	if config.Consensus.WaitForTxs() {
		mempool.EnableTxsAvailable()
	}
	return mempoolReactor, mempool
}

func createEvidenceReactor(config *cfg.Config, dbProvider DBProvider,
	stateDB dbm.DB, blockStore *store.BlockStore, logger log.Logger) (*evidence.Reactor, *evidence.Pool, error) {

	evidenceDB, err := dbProvider(&DBContext{"evidence", config})
	if err != nil {
		return nil, nil, err
	}
	evidenceLogger := logger.With("module", "evidence")
<<<<<<< HEAD
	evidencePool := evidence.NewPool(stateDB, evidenceDB, blockStore)
=======
	evidencePool, err := evidence.NewPool(stateDB, evidenceDB, blockStore)
	if err != nil {
		return nil, nil, err
	}
>>>>>>> 41c11ad2
	evidencePool.SetLogger(evidenceLogger)
	evidenceReactor := evidence.NewReactor(evidencePool)
	evidenceReactor.SetLogger(evidenceLogger)
	return evidenceReactor, evidencePool, nil
}

func createBlockchainReactor(config *cfg.Config,
	state sm.State,
	blockExec *sm.BlockExecutor,
	blockStore *store.BlockStore,
	fastSync bool,
	logger log.Logger) (bcReactor p2p.Reactor, err error) {

	switch config.FastSync.Version {
	case "v0":
		bcReactor = bcv0.NewBlockchainReactor(state.Copy(), blockExec, blockStore, fastSync)
	case "v1":
		bcReactor = bcv1.NewBlockchainReactor(state.Copy(), blockExec, blockStore, fastSync)
	case "v2":
		bcReactor = bcv2.NewBlockchainReactor(state.Copy(), blockExec, blockStore, fastSync)
	default:
		return nil, fmt.Errorf("unknown fastsync version %s", config.FastSync.Version)
	}

	bcReactor.SetLogger(logger.With("module", "blockchain"))
	return bcReactor, nil
}

func createConsensusReactor(config *cfg.Config,
	state sm.State,
	blockExec *sm.BlockExecutor,
	blockStore sm.BlockStore,
	mempool *mempl.CListMempool,
	evidencePool *evidence.Pool,
	privValidator types.PrivValidator,
	csMetrics *cs.Metrics,
	fastSync bool,
	eventBus *types.EventBus,
	consensusLogger log.Logger) (*consensus.Reactor, *consensus.State) {

	consensusState := cs.NewState(
		config.Consensus,
		state.Copy(),
		blockExec,
		blockStore,
		mempool,
		evidencePool,
		cs.StateMetrics(csMetrics),
	)
	consensusState.SetLogger(consensusLogger)
	if privValidator != nil {
		consensusState.SetPrivValidator(privValidator)
	}
	consensusReactor := cs.NewReactor(consensusState, fastSync, cs.ReactorMetrics(csMetrics))
	consensusReactor.SetLogger(consensusLogger)
	// services which will be publishing and/or subscribing for messages (events)
	// consensusReactor will set it on consensusState and blockExecutor
	consensusReactor.SetEventBus(eventBus)
	return consensusReactor, consensusState
}

func createTransport(
	config *cfg.Config,
	nodeInfo p2p.NodeInfo,
	nodeKey *p2p.NodeKey,
	proxyApp proxy.AppConns,
) (
	*p2p.MultiplexTransport,
	[]p2p.PeerFilterFunc,
) {
	var (
		mConnConfig = p2p.MConnConfig(config.P2P)
		transport   = p2p.NewMultiplexTransport(nodeInfo, *nodeKey, mConnConfig)
		connFilters = []p2p.ConnFilterFunc{}
		peerFilters = []p2p.PeerFilterFunc{}
	)

	if !config.P2P.AllowDuplicateIP {
		connFilters = append(connFilters, p2p.ConnDuplicateIPFilter())
	}

	// Filter peers by addr or pubkey with an ABCI query.
	// If the query return code is OK, add peer.
	if config.FilterPeers {
		connFilters = append(
			connFilters,
			// ABCI query for address filtering.
			func(_ p2p.ConnSet, c net.Conn, _ []net.IP) error {
				res, err := proxyApp.Query().QuerySync(abci.RequestQuery{
					Path: fmt.Sprintf("/p2p/filter/addr/%s", c.RemoteAddr().String()),
				})
				if err != nil {
					return err
				}
				if res.IsErr() {
					return fmt.Errorf("error querying abci app: %v", res)
				}

				return nil
			},
		)

		peerFilters = append(
			peerFilters,
			// ABCI query for ID filtering.
			func(_ p2p.IPeerSet, p p2p.Peer) error {
				res, err := proxyApp.Query().QuerySync(abci.RequestQuery{
					Path: fmt.Sprintf("/p2p/filter/id/%s", p.ID()),
				})
				if err != nil {
					return err
				}
				if res.IsErr() {
					return fmt.Errorf("error querying abci app: %v", res)
				}

				return nil
			},
		)
	}

	p2p.MultiplexTransportConnFilters(connFilters...)(transport)

	// Limit the number of incoming connections.
	max := config.P2P.MaxNumInboundPeers + len(splitAndTrimEmpty(config.P2P.UnconditionalPeerIDs, ",", " "))
	p2p.MultiplexTransportMaxIncomingConnections(max)(transport)

	return transport, peerFilters
}

func createSwitch(config *cfg.Config,
	transport p2p.Transport,
	p2pMetrics *p2p.Metrics,
	peerFilters []p2p.PeerFilterFunc,
	mempoolReactor *mempl.Reactor,
	bcReactor p2p.Reactor,
	consensusReactor *consensus.Reactor,
	evidenceReactor *evidence.Reactor,
	nodeInfo p2p.NodeInfo,
	nodeKey *p2p.NodeKey,
	p2pLogger log.Logger) *p2p.Switch {

	sw := p2p.NewSwitch(
		config.P2P,
		transport,
		p2p.WithMetrics(p2pMetrics),
		p2p.SwitchPeerFilters(peerFilters...),
	)
	sw.SetLogger(p2pLogger)
	sw.AddReactor("MEMPOOL", mempoolReactor)
	sw.AddReactor("BLOCKCHAIN", bcReactor)
	sw.AddReactor("CONSENSUS", consensusReactor)
	sw.AddReactor("EVIDENCE", evidenceReactor)

	sw.SetNodeInfo(nodeInfo)
	sw.SetNodeKey(nodeKey)

	p2pLogger.Info("P2P Node ID", "ID", nodeKey.ID(), "file", config.NodeKeyFile())
	return sw
}

func createAddrBookAndSetOnSwitch(config *cfg.Config, sw *p2p.Switch,
	p2pLogger log.Logger, nodeKey *p2p.NodeKey) (pex.AddrBook, error) {

	addrBook := pex.NewAddrBook(config.P2P.AddrBookFile(), config.P2P.AddrBookStrict)
	addrBook.SetLogger(p2pLogger.With("book", config.P2P.AddrBookFile()))

	// Add ourselves to addrbook to prevent dialing ourselves
	if config.P2P.ExternalAddress != "" {
		addr, err := p2p.NewNetAddressString(p2p.IDAddressString(nodeKey.ID(), config.P2P.ExternalAddress))
		if err != nil {
			return nil, errors.Wrap(err, "p2p.external_address is incorrect")
		}
		addrBook.AddOurAddress(addr)
	}
	if config.P2P.ListenAddress != "" {
		addr, err := p2p.NewNetAddressString(p2p.IDAddressString(nodeKey.ID(), config.P2P.ListenAddress))
		if err != nil {
			return nil, errors.Wrap(err, "p2p.laddr is incorrect")
		}
		addrBook.AddOurAddress(addr)
	}

	sw.SetAddrBook(addrBook)

	return addrBook, nil
}

func createPEXReactorAndAddToSwitch(addrBook pex.AddrBook, config *cfg.Config,
	sw *p2p.Switch, logger log.Logger) *pex.Reactor {

	// TODO persistent peers ? so we can have their DNS addrs saved
	pexReactor := pex.NewReactor(addrBook,
		&pex.ReactorConfig{
			Seeds:    splitAndTrimEmpty(config.P2P.Seeds, ",", " "),
			SeedMode: config.P2P.SeedMode,
			// See consensus/reactor.go: blocksToContributeToBecomeGoodPeer 10000
			// blocks assuming 10s blocks ~ 28 hours.
			// TODO (melekes): make it dynamic based on the actual block latencies
			// from the live network.
			// https://github.com/tendermint/tendermint/issues/3523
			SeedDisconnectWaitPeriod:     28 * time.Hour,
			PersistentPeersMaxDialPeriod: config.P2P.PersistentPeersMaxDialPeriod,
		})
	pexReactor.SetLogger(logger.With("module", "pex"))
	sw.AddReactor("PEX", pexReactor)
	return pexReactor
}

// NewNode returns a new, ready to go, Tendermint Node.
func NewNode(config *cfg.Config,
	privValidator types.PrivValidator,
	nodeKey *p2p.NodeKey,
	clientCreator proxy.ClientCreator,
	genesisDocProvider GenesisDocProvider,
	dbProvider DBProvider,
	metricsProvider MetricsProvider,
	logger log.Logger,
	options ...Option) (*Node, error) {

	blockStore, stateDB, err := initDBs(config, dbProvider)
	if err != nil {
		return nil, err
	}

	state, genDoc, err := LoadStateFromDBOrGenesisDocProvider(stateDB, genesisDocProvider)
	if err != nil {
		return nil, err
	}

	// Create the proxyApp and establish connections to the ABCI app (consensus, mempool, query).
	proxyApp, err := createAndStartProxyAppConns(clientCreator, logger)
	if err != nil {
		return nil, err
	}

	// EventBus and IndexerService must be started before the handshake because
	// we might need to index the txs of the replayed block as this might not have happened
	// when the node stopped last time (i.e. the node stopped after it saved the block
	// but before it indexed the txs, or, endblocker panicked)
	eventBus, err := createAndStartEventBus(logger)
	if err != nil {
		return nil, err
	}

	// Transaction indexing
	indexerService, txIndexer, err := createAndStartIndexerService(config, dbProvider, eventBus, logger)
	if err != nil {
		return nil, err
	}

	// Create the handshaker, which calls RequestInfo, sets the AppVersion on the state,
	// and replays any blocks as necessary to sync tendermint with the app.
	consensusLogger := logger.With("module", "consensus")
	if err := doHandshake(stateDB, state, blockStore, genDoc, eventBus, proxyApp, consensusLogger); err != nil {
		return nil, err
	}

	// Reload the state. It will have the Version.Consensus.App set by the
	// Handshake, and may have other modifications as well (ie. depending on
	// what happened during block replay).
	state = sm.LoadState(stateDB)

	// If an address is provided, listen on the socket for a connection from an
	// external signing process.
	if config.PrivValidatorListenAddr != "" {
		// FIXME: we should start services inside OnStart
		privValidator, err = createAndStartPrivValidatorSocketClient(config.PrivValidatorListenAddr, logger)
		if err != nil {
			return nil, errors.Wrap(err, "error with private validator socket client")
		}
	}

	pubKey, err := privValidator.GetPubKey()
	if err != nil {
		return nil, errors.Wrap(err, "can't get pubkey")
	}

	logNodeStartupInfo(state, pubKey, logger, consensusLogger)

	// Decide whether to fast-sync or not
	// We don't fast-sync when the only validator is us.
	fastSync := config.FastSyncMode && !onlyValidatorIsUs(state, pubKey)

	csMetrics, p2pMetrics, memplMetrics, smMetrics := metricsProvider(genDoc.ChainID)

	// Make MempoolReactor
	mempoolReactor, mempool := createMempoolAndMempoolReactor(config, proxyApp, state, memplMetrics, logger)

	// Make Evidence Reactor
	evidenceReactor, evidencePool, err := createEvidenceReactor(config, dbProvider, stateDB, blockStore, logger)
	if err != nil {
		return nil, err
	}

	// make block executor for consensus and blockchain reactors to execute blocks
	blockExec := sm.NewBlockExecutor(
		stateDB,
		logger.With("module", "state"),
		proxyApp.Consensus(),
		mempool,
		evidencePool,
		sm.BlockExecutorWithMetrics(smMetrics),
	)

	// Make BlockchainReactor
	bcReactor, err := createBlockchainReactor(config, state, blockExec, blockStore, fastSync, logger)
	if err != nil {
		return nil, errors.Wrap(err, "could not create blockchain reactor")
	}

	// Make ConsensusReactor
	consensusReactor, consensusState := createConsensusReactor(
		config, state, blockExec, blockStore, mempool, evidencePool,
		privValidator, csMetrics, fastSync, eventBus, consensusLogger,
	)

	nodeInfo, err := makeNodeInfo(config, nodeKey, txIndexer, genDoc, state)
	if err != nil {
		return nil, err
	}

	// Setup Transport.
	transport, peerFilters := createTransport(config, nodeInfo, nodeKey, proxyApp)

	// Setup Switch.
	p2pLogger := logger.With("module", "p2p")
	sw := createSwitch(
		config, transport, p2pMetrics, peerFilters, mempoolReactor, bcReactor,
		consensusReactor, evidenceReactor, nodeInfo, nodeKey, p2pLogger,
	)

	err = sw.AddPersistentPeers(splitAndTrimEmpty(config.P2P.PersistentPeers, ",", " "))
	if err != nil {
		return nil, errors.Wrap(err, "could not add peers from persistent_peers field")
	}

	err = sw.AddUnconditionalPeerIDs(splitAndTrimEmpty(config.P2P.UnconditionalPeerIDs, ",", " "))
	if err != nil {
		return nil, errors.Wrap(err, "could not add peer ids from unconditional_peer_ids field")
	}

	addrBook, err := createAddrBookAndSetOnSwitch(config, sw, p2pLogger, nodeKey)
	if err != nil {
		return nil, errors.Wrap(err, "could not create addrbook")
	}

	// Optionally, start the pex reactor
	//
	// TODO:
	//
	// We need to set Seeds and PersistentPeers on the switch,
	// since it needs to be able to use these (and their DNS names)
	// even if the PEX is off. We can include the DNS name in the NetAddress,
	// but it would still be nice to have a clear list of the current "PersistentPeers"
	// somewhere that we can return with net_info.
	//
	// If PEX is on, it should handle dialing the seeds. Otherwise the switch does it.
	// Note we currently use the addrBook regardless at least for AddOurAddress
	var pexReactor *pex.Reactor
	if config.P2P.PexReactor {
		pexReactor = createPEXReactorAndAddToSwitch(addrBook, config, sw, logger)
	}

	if config.ProfListenAddress != "" {
		go func() {
			logger.Error("Profile server", "err", http.ListenAndServe(config.ProfListenAddress, nil))
		}()
	}

	node := &Node{
		config:        config,
		genesisDoc:    genDoc,
		privValidator: privValidator,

		transport: transport,
		sw:        sw,
		addrBook:  addrBook,
		nodeInfo:  nodeInfo,
		nodeKey:   nodeKey,

		stateDB:          stateDB,
		blockStore:       blockStore,
		bcReactor:        bcReactor,
		mempoolReactor:   mempoolReactor,
		mempool:          mempool,
		consensusState:   consensusState,
		consensusReactor: consensusReactor,
		pexReactor:       pexReactor,
		evidencePool:     evidencePool,
		proxyApp:         proxyApp,
		txIndexer:        txIndexer,
		indexerService:   indexerService,
		eventBus:         eventBus,
	}
	node.BaseService = *service.NewBaseService(logger, "Node", node)

	for _, option := range options {
		option(node)
	}

	return node, nil
}

// OnStart starts the Node. It implements service.Service.
func (n *Node) OnStart() error {
	now := tmtime.Now()
	genTime := n.genesisDoc.GenesisTime
	if genTime.After(now) {
		n.Logger.Info("Genesis time is in the future. Sleeping until then...", "genTime", genTime)
		time.Sleep(genTime.Sub(now))
	}

	// Add private IDs to addrbook to block those peers being added
	n.addrBook.AddPrivateIDs(splitAndTrimEmpty(n.config.P2P.PrivatePeerIDs, ",", " "))

	// Start the RPC server before the P2P server
	// so we can eg. receive txs for the first block
	if n.config.RPC.ListenAddress != "" {
		listeners, err := n.startRPC()
		if err != nil {
			return err
		}
		n.rpcListeners = listeners
	}

	if n.config.Instrumentation.Prometheus &&
		n.config.Instrumentation.PrometheusListenAddr != "" {
		n.prometheusSrv = n.startPrometheusServer(n.config.Instrumentation.PrometheusListenAddr)
	}

	// Start the transport.
	addr, err := p2p.NewNetAddressString(p2p.IDAddressString(n.nodeKey.ID(), n.config.P2P.ListenAddress))
	if err != nil {
		return err
	}
	if err := n.transport.Listen(*addr); err != nil {
		return err
	}

	n.isListening = true

	if n.config.Mempool.WalEnabled() {
		n.mempool.InitWAL() // no need to have the mempool wal during tests
	}

	// Start the switch (the P2P server).
	err = n.sw.Start()
	if err != nil {
		return err
	}

	// Always connect to persistent peers
	err = n.sw.DialPeersAsync(splitAndTrimEmpty(n.config.P2P.PersistentPeers, ",", " "))
	if err != nil {
		return errors.Wrap(err, "could not dial peers from persistent_peers field")
	}

	return nil
}

// OnStop stops the Node. It implements service.Service.
func (n *Node) OnStop() {
	n.BaseService.OnStop()

	n.Logger.Info("Stopping Node")

	// first stop the non-reactor services
	n.eventBus.Stop()
	n.indexerService.Stop()

	// now stop the reactors
	n.sw.Stop()

	// stop mempool WAL
	if n.config.Mempool.WalEnabled() {
		n.mempool.CloseWAL()
	}

	if err := n.transport.Close(); err != nil {
		n.Logger.Error("Error closing transport", "err", err)
	}

	n.isListening = false

	// finally stop the listeners / external services
	for _, l := range n.rpcListeners {
		n.Logger.Info("Closing rpc listener", "listener", l)
		if err := l.Close(); err != nil {
			n.Logger.Error("Error closing listener", "listener", l, "err", err)
		}
	}

	if pvsc, ok := n.privValidator.(service.Service); ok {
		pvsc.Stop()
	}

	if n.prometheusSrv != nil {
		if err := n.prometheusSrv.Shutdown(context.Background()); err != nil {
			// Error from closing listeners, or context timeout:
			n.Logger.Error("Prometheus HTTP server Shutdown", "err", err)
		}
	}
}

// ConfigureRPC sets all variables in rpccore so they will serve
// rpc calls from this node
func (n *Node) ConfigureRPC() {
	rpccore.SetStateDB(n.stateDB)
	rpccore.SetBlockStore(n.blockStore)
	rpccore.SetConsensusState(n.consensusState)
	rpccore.SetMempool(n.mempool)
	rpccore.SetEvidencePool(n.evidencePool)
	rpccore.SetP2PPeers(n.sw)
	rpccore.SetP2PTransport(n)
	pubKey, err := n.privValidator.GetPubKey()
	if err != nil {
		panic(err)
	}
	rpccore.SetPubKey(pubKey)
	rpccore.SetGenesisDoc(n.genesisDoc)
	rpccore.SetProxyAppQuery(n.proxyApp.Query())
	rpccore.SetTxIndexer(n.txIndexer)
	rpccore.SetConsensusReactor(n.consensusReactor)
	rpccore.SetEventBus(n.eventBus)
	rpccore.SetLogger(n.Logger.With("module", "rpc"))
	rpccore.SetConfig(*n.config.RPC)
}

func (n *Node) startRPC() ([]net.Listener, error) {
	n.ConfigureRPC()
	listenAddrs := splitAndTrimEmpty(n.config.RPC.ListenAddress, ",", " ")
	coreCodec := amino.NewCodec()
	ctypes.RegisterAmino(coreCodec)

	if n.config.RPC.Unsafe {
		rpccore.AddUnsafeRoutes()
	}

	config := rpcserver.DefaultConfig()
	config.MaxBodyBytes = n.config.RPC.MaxBodyBytes
	config.MaxHeaderBytes = n.config.RPC.MaxHeaderBytes
	config.MaxOpenConnections = n.config.RPC.MaxOpenConnections
	// If necessary adjust global WriteTimeout to ensure it's greater than
	// TimeoutBroadcastTxCommit.
	// See https://github.com/tendermint/tendermint/issues/3435
	if config.WriteTimeout <= n.config.RPC.TimeoutBroadcastTxCommit {
		config.WriteTimeout = n.config.RPC.TimeoutBroadcastTxCommit + 1*time.Second
	}

	// we may expose the rpc over both a unix and tcp socket
	listeners := make([]net.Listener, len(listenAddrs))
	for i, listenAddr := range listenAddrs {
		mux := http.NewServeMux()
		rpcLogger := n.Logger.With("module", "rpc-server")
		wmLogger := rpcLogger.With("protocol", "websocket")
		wm := rpcserver.NewWebsocketManager(rpccore.Routes, coreCodec,
			rpcserver.OnDisconnect(func(remoteAddr string) {
				err := n.eventBus.UnsubscribeAll(context.Background(), remoteAddr)
				if err != nil && err != tmpubsub.ErrSubscriptionNotFound {
					wmLogger.Error("Failed to unsubscribe addr from events", "addr", remoteAddr, "err", err)
				}
			}),
			rpcserver.ReadLimit(config.MaxBodyBytes),
		)
		wm.SetLogger(wmLogger)
		mux.HandleFunc("/websocket", wm.WebsocketHandler)
		rpcserver.RegisterRPCFuncs(mux, rpccore.Routes, coreCodec, rpcLogger)
		listener, err := rpcserver.Listen(
			listenAddr,
			config,
		)
		if err != nil {
			return nil, err
		}

		var rootHandler http.Handler = mux
		if n.config.RPC.IsCorsEnabled() {
			corsMiddleware := cors.New(cors.Options{
				AllowedOrigins: n.config.RPC.CORSAllowedOrigins,
				AllowedMethods: n.config.RPC.CORSAllowedMethods,
				AllowedHeaders: n.config.RPC.CORSAllowedHeaders,
			})
			rootHandler = corsMiddleware.Handler(mux)
		}
		if n.config.RPC.IsTLSEnabled() {
			go rpcserver.StartHTTPAndTLSServer(
				listener,
				rootHandler,
				n.config.RPC.CertFile(),
				n.config.RPC.KeyFile(),
				rpcLogger,
				config,
			)
		} else {
			go rpcserver.StartHTTPServer(
				listener,
				rootHandler,
				rpcLogger,
				config,
			)
		}

		listeners[i] = listener
	}

	// we expose a simplified api over grpc for convenience to app devs
	grpcListenAddr := n.config.RPC.GRPCListenAddress
	if grpcListenAddr != "" {
		config := rpcserver.DefaultConfig()
		config.MaxBodyBytes = n.config.RPC.MaxBodyBytes
		config.MaxHeaderBytes = n.config.RPC.MaxHeaderBytes
		// NOTE: GRPCMaxOpenConnections is used, not MaxOpenConnections
		config.MaxOpenConnections = n.config.RPC.GRPCMaxOpenConnections
		// If necessary adjust global WriteTimeout to ensure it's greater than
		// TimeoutBroadcastTxCommit.
		// See https://github.com/tendermint/tendermint/issues/3435
		if config.WriteTimeout <= n.config.RPC.TimeoutBroadcastTxCommit {
			config.WriteTimeout = n.config.RPC.TimeoutBroadcastTxCommit + 1*time.Second
		}
		listener, err := rpcserver.Listen(grpcListenAddr, config)
		if err != nil {
			return nil, err
		}
		go grpccore.StartGRPCServer(listener)
		listeners = append(listeners, listener)
	}

	return listeners, nil
}

// startPrometheusServer starts a Prometheus HTTP server, listening for metrics
// collectors on addr.
func (n *Node) startPrometheusServer(addr string) *http.Server {
	srv := &http.Server{
		Addr: addr,
		Handler: promhttp.InstrumentMetricHandler(
			prometheus.DefaultRegisterer, promhttp.HandlerFor(
				prometheus.DefaultGatherer,
				promhttp.HandlerOpts{MaxRequestsInFlight: n.config.Instrumentation.MaxOpenConnections},
			),
		),
	}
	go func() {
		if err := srv.ListenAndServe(); err != http.ErrServerClosed {
			// Error starting or closing listener:
			n.Logger.Error("Prometheus HTTP server ListenAndServe", "err", err)
		}
	}()
	return srv
}

// Switch returns the Node's Switch.
func (n *Node) Switch() *p2p.Switch {
	return n.sw
}

// BlockStore returns the Node's BlockStore.
func (n *Node) BlockStore() *store.BlockStore {
	return n.blockStore
}

// ConsensusState returns the Node's ConsensusState.
func (n *Node) ConsensusState() *cs.State {
	return n.consensusState
}

// ConsensusReactor returns the Node's ConsensusReactor.
func (n *Node) ConsensusReactor() *cs.Reactor {
	return n.consensusReactor
}

// MempoolReactor returns the Node's mempool reactor.
func (n *Node) MempoolReactor() *mempl.Reactor {
	return n.mempoolReactor
}

// Mempool returns the Node's mempool.
func (n *Node) Mempool() mempl.Mempool {
	return n.mempool
}

// PEXReactor returns the Node's PEXReactor. It returns nil if PEX is disabled.
func (n *Node) PEXReactor() *pex.Reactor {
	return n.pexReactor
}

// EvidencePool returns the Node's EvidencePool.
func (n *Node) EvidencePool() *evidence.Pool {
	return n.evidencePool
}

// EventBus returns the Node's EventBus.
func (n *Node) EventBus() *types.EventBus {
	return n.eventBus
}

// PrivValidator returns the Node's PrivValidator.
// XXX: for convenience only!
func (n *Node) PrivValidator() types.PrivValidator {
	return n.privValidator
}

// GenesisDoc returns the Node's GenesisDoc.
func (n *Node) GenesisDoc() *types.GenesisDoc {
	return n.genesisDoc
}

// ProxyApp returns the Node's AppConns, representing its connections to the ABCI application.
func (n *Node) ProxyApp() proxy.AppConns {
	return n.proxyApp
}

// Config returns the Node's config.
func (n *Node) Config() *cfg.Config {
	return n.config
}

//------------------------------------------------------------------------------

func (n *Node) Listeners() []string {
	return []string{
		fmt.Sprintf("Listener(@%v)", n.config.P2P.ExternalAddress),
	}
}

func (n *Node) IsListening() bool {
	return n.isListening
}

// NodeInfo returns the Node's Info from the Switch.
func (n *Node) NodeInfo() p2p.NodeInfo {
	return n.nodeInfo
}

func makeNodeInfo(
	config *cfg.Config,
	nodeKey *p2p.NodeKey,
	txIndexer txindex.TxIndexer,
	genDoc *types.GenesisDoc,
	state sm.State,
) (p2p.NodeInfo, error) {
	txIndexerStatus := "on"
	if _, ok := txIndexer.(*null.TxIndex); ok {
		txIndexerStatus = "off"
	}

	var bcChannel byte
	switch config.FastSync.Version {
	case "v0":
		bcChannel = bcv0.BlockchainChannel
	case "v1":
		bcChannel = bcv1.BlockchainChannel
	case "v2":
		bcChannel = bcv2.BlockchainChannel
	default:
		return nil, fmt.Errorf("unknown fastsync version %s", config.FastSync.Version)
	}

	nodeInfo := p2p.DefaultNodeInfo{
		ProtocolVersion: p2p.NewProtocolVersion(
			version.P2PProtocol, // global
			state.Version.Consensus.Block,
			state.Version.Consensus.App,
		),
		DefaultNodeID: nodeKey.ID(),
		Network:       genDoc.ChainID,
		Version:       version.TMCoreSemVer,
		Channels: []byte{
			bcChannel,
			cs.StateChannel, cs.DataChannel, cs.VoteChannel, cs.VoteSetBitsChannel,
			mempl.MempoolChannel,
			evidence.EvidenceChannel,
		},
		Moniker: config.Moniker,
		Other: p2p.DefaultNodeInfoOther{
			TxIndex:    txIndexerStatus,
			RPCAddress: config.RPC.ListenAddress,
		},
	}

	if config.P2P.PexReactor {
		nodeInfo.Channels = append(nodeInfo.Channels, pex.PexChannel)
	}

	lAddr := config.P2P.ExternalAddress

	if lAddr == "" {
		lAddr = config.P2P.ListenAddress
	}

	nodeInfo.ListenAddr = lAddr

	err := nodeInfo.Validate()
	return nodeInfo, err
}

//------------------------------------------------------------------------------

var (
	genesisDocKey = []byte("genesisDoc")
)

// LoadStateFromDBOrGenesisDocProvider attempts to load the state from the
// database, or creates one using the given genesisDocProvider and persists the
// result to the database. On success this also returns the genesis doc loaded
// through the given provider.
func LoadStateFromDBOrGenesisDocProvider(
	stateDB dbm.DB,
	genesisDocProvider GenesisDocProvider,
) (sm.State, *types.GenesisDoc, error) {
	// Get genesis doc
	genDoc, err := loadGenesisDoc(stateDB)
	if err != nil {
		genDoc, err = genesisDocProvider()
		if err != nil {
			return sm.State{}, nil, err
		}
		// save genesis doc to prevent a certain class of user errors (e.g. when it
		// was changed, accidentally or not). Also good for audit trail.
		saveGenesisDoc(stateDB, genDoc)
	}
	state, err := sm.LoadStateFromDBOrGenesisDoc(stateDB, genDoc)
	if err != nil {
		return sm.State{}, nil, err
	}
	return state, genDoc, nil
}

// panics if failed to unmarshal bytes
func loadGenesisDoc(db dbm.DB) (*types.GenesisDoc, error) {
	b, err := db.Get(genesisDocKey)
	if err != nil {
		panic(err)
	}
	if len(b) == 0 {
		return nil, errors.New("genesis doc not found")
	}
	var genDoc *types.GenesisDoc
	err = cdc.UnmarshalJSON(b, &genDoc)
	if err != nil {
		panic(fmt.Sprintf("Failed to load genesis doc due to unmarshaling error: %v (bytes: %X)", err, b))
	}
	return genDoc, nil
}

// panics if failed to marshal the given genesis document
func saveGenesisDoc(db dbm.DB, genDoc *types.GenesisDoc) {
	b, err := cdc.MarshalJSON(genDoc)
	if err != nil {
		panic(fmt.Sprintf("Failed to save genesis doc due to marshaling error: %v", err))
	}
	db.SetSync(genesisDocKey, b)
}

func createAndStartPrivValidatorSocketClient(
	listenAddr string,
	logger log.Logger,
) (types.PrivValidator, error) {
	pve, err := privval.NewSignerListener(listenAddr, logger)
	if err != nil {
		return nil, errors.Wrap(err, "failed to start private validator")
	}

	pvsc, err := privval.NewSignerClient(pve)
	if err != nil {
		return nil, errors.Wrap(err, "failed to start private validator")
	}

	return pvsc, nil
}

// splitAndTrimEmpty slices s into all subslices separated by sep and returns a
// slice of the string s with all leading and trailing Unicode code points
// contained in cutset removed. If sep is empty, SplitAndTrim splits after each
// UTF-8 sequence. First part is equivalent to strings.SplitN with a count of
// -1.  also filter out empty strings, only return non-empty strings.
func splitAndTrimEmpty(s, sep, cutset string) []string {
	if s == "" {
		return []string{}
	}

	spl := strings.Split(s, sep)
	nonEmptyStrings := make([]string, 0, len(spl))
	for i := 0; i < len(spl); i++ {
		element := strings.Trim(spl[i], cutset)
		if element != "" {
			nonEmptyStrings = append(nonEmptyStrings, element)
		}
	}
	return nonEmptyStrings
}<|MERGE_RESOLUTION|>--- conflicted
+++ resolved
@@ -348,14 +348,10 @@
 		return nil, nil, err
 	}
 	evidenceLogger := logger.With("module", "evidence")
-<<<<<<< HEAD
-	evidencePool := evidence.NewPool(stateDB, evidenceDB, blockStore)
-=======
 	evidencePool, err := evidence.NewPool(stateDB, evidenceDB, blockStore)
 	if err != nil {
 		return nil, nil, err
 	}
->>>>>>> 41c11ad2
 	evidencePool.SetLogger(evidenceLogger)
 	evidenceReactor := evidence.NewReactor(evidencePool)
 	evidenceReactor.SetLogger(evidenceLogger)
