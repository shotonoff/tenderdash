package privval

import (
	"bytes"
	"encoding/hex"
	"errors"
	"fmt"
	"github.com/tendermint/tendermint/libs/log"
	"runtime/debug"

	"github.com/dashevo/dashd-go/btcjson"
	"github.com/tendermint/tendermint/crypto/bls12381"

	"github.com/tendermint/tendermint/crypto"
	dashcore "github.com/tendermint/tendermint/dashcore/rpc"
	tmproto "github.com/tendermint/tendermint/proto/tendermint/types"
	types "github.com/tendermint/tendermint/types"
)

// DashCoreSignerClient implements PrivValidator.
// Handles remote validator connections that provide signing services
type DashCoreSignerClient struct {
	dashCoreRPCClient dashcore.Client
	cachedProTxHash   crypto.ProTxHash
	defaultQuorumType btcjson.LLMQType
}

var _ types.PrivValidator = (*DashCoreSignerClient)(nil)

// NewDashCoreSignerClient returns an instance of SignerClient.
// it will start the endpoint (if not already started)
func NewDashCoreSignerClient(
	client dashcore.Client, defaultQuorumType btcjson.LLMQType,
) (*DashCoreSignerClient, error) {
	return &DashCoreSignerClient{dashCoreRPCClient: client, defaultQuorumType: defaultQuorumType}, nil
}

// Close closes the underlying connection
func (sc *DashCoreSignerClient) Close() error {
	err := sc.dashCoreRPCClient.Close()
	if err != nil {
		return err
	}
	return nil
}

//--------------------------------------------------------
// Implement PrivValidator

// Ping sends a ping request to the remote signer and will retry 2 extra times if failure
func (sc *DashCoreSignerClient) Ping() error {
	var err error
	for i := 0; i < 3; i++ {
		if err = sc.ping(); err == nil {
			return nil
		}
	}

	return err
}

// ping sends a ping request to the remote signer
func (sc *DashCoreSignerClient) ping() error {
	err := sc.dashCoreRPCClient.Ping()
	if err != nil {
		return err
	}

	return nil
}

func (sc *DashCoreSignerClient) ExtractIntoValidator(quorumHash crypto.QuorumHash) *types.Validator {
	pubKey, _ := sc.GetPubKey(quorumHash)
	proTxHash, _ := sc.GetProTxHash()
	if len(proTxHash) != crypto.DefaultHashSize {
		panic("proTxHash wrong length")
	}
	return &types.Validator{
		PubKey:      pubKey,
		VotingPower: types.DefaultDashVotingPower,
		ProTxHash:   proTxHash,
	}
}

// GetPubKey retrieves a public key from a remote signer
// returns an error if client is not able to provide the key
func (sc *DashCoreSignerClient) GetPubKey(quorumHash crypto.QuorumHash) (crypto.PubKey, error) {
	if len(quorumHash.Bytes()) != crypto.DefaultHashSize {
		return nil, fmt.Errorf("quorum hash must be 32 bytes long if requesting public key from dash core")
	}

	response, err := sc.dashCoreRPCClient.QuorumInfo(sc.defaultQuorumType, quorumHash)
	if err != nil {
		return nil, fmt.Errorf("getPubKey Quorum Info Error for (%d) %s : %w", sc.defaultQuorumType, quorumHash.String(), err)
	}

	proTxHash, err := sc.GetProTxHash()

	if err != nil {
		return nil, fmt.Errorf("getPubKey proTxHash error: %w", err)
	}

	var decodedPublicKeyShare []byte

	found := false

	for _, quorumMember := range response.Members {
		decodedMemberProTxHash, err := hex.DecodeString(quorumMember.ProTxHash)
		if err != nil {
			return nil, fmt.Errorf("error decoding proTxHash : %v", err)
		}
		if len(decodedMemberProTxHash) != crypto.DefaultHashSize {
			return nil, fmt.Errorf(
				"decoding proTxHash %d is incorrect size when getting public key : %v",
				len(decodedMemberProTxHash),
				err,
			)
		}
		if bytes.Equal(proTxHash, decodedMemberProTxHash) {
			decodedPublicKeyShare, err = hex.DecodeString(quorumMember.PubKeyShare)
			found = true
			if err != nil {
				return nil, fmt.Errorf("error decoding publicKeyShare : %v", err)
			}
			if len(decodedPublicKeyShare) != bls12381.PubKeySize {
				return nil, fmt.Errorf(
					"decoding public key share %d is incorrect size when getting public key : %v",
					len(decodedMemberProTxHash),
					err,
				)
			}
			break
		}
	}

	if len(decodedPublicKeyShare) != bls12381.PubKeySize {
		if found {
			// We found it, we should have a public key share
			return nil, fmt.Errorf("no public key share found")
		}
		// We are not part of the quorum, there is no error
		return nil, nil
	}

	return bls12381.PubKey(decodedPublicKeyShare), nil
}

func (sc *DashCoreSignerClient) GetFirstQuorumHash() (crypto.QuorumHash, error) {
	return nil, errors.New("getFirstQuorumHash should not be called on a dash core signer client")
}

func (sc *DashCoreSignerClient) GetThresholdPublicKey(quorumHash crypto.QuorumHash) (crypto.PubKey, error) {
	if len(quorumHash.Bytes()) != crypto.DefaultHashSize {
		return nil, fmt.Errorf("quorum hash must be 32 bytes long if requesting public key from dash core")
	}

	response, err := sc.dashCoreRPCClient.QuorumInfo(sc.defaultQuorumType, quorumHash)
	if err != nil {
		return nil, fmt.Errorf(
			"getThresholdPublicKey Quorum Info Error for (%d) %s : %w",
			sc.defaultQuorumType,
			quorumHash.String(),
			err,
		)
	}
	decodedThresholdPublicKey, err := hex.DecodeString(response.QuorumPublicKey)
	if len(decodedThresholdPublicKey) != bls12381.PubKeySize {
		return nil, fmt.Errorf(
			"decoding thresholdPublicKey %d is incorrect size when getting public key : %v",
			len(decodedThresholdPublicKey),
			err,
		)
	}
	return bls12381.PubKey(decodedThresholdPublicKey), nil
}
func (sc *DashCoreSignerClient) GetHeight(quorumHash crypto.QuorumHash) (int64, error) {
	return 0, fmt.Errorf("getHeight should not be called on a dash core signer client %s", quorumHash.String())
}

func (sc *DashCoreSignerClient) GetProTxHash() (crypto.ProTxHash, error) {
	if sc.cachedProTxHash != nil {
		return sc.cachedProTxHash, nil
	}

	masternodeStatus, err := sc.dashCoreRPCClient.MasternodeStatus()
	if err != nil {
		return nil, fmt.Errorf("send: %w", err)
	}

	decodedProTxHash, err := hex.DecodeString(masternodeStatus.ProTxHash)
	if err != nil {
		return nil, fmt.Errorf("error decoding proTxHash : %v", err)
	}
	if len(decodedProTxHash) != crypto.DefaultHashSize {
		// We are proof of service banned. Get the proTxHash from our IP Address
		networkInfo, err := sc.dashCoreRPCClient.GetNetworkInfo()
		if err == nil && len(networkInfo.LocalAddresses) > 0 {
			localAddress := networkInfo.LocalAddresses[0].Address
			localPort := networkInfo.LocalAddresses[0].Port
			localHost := fmt.Sprintf("%s:%d", localAddress, localPort)
			results, err := sc.dashCoreRPCClient.MasternodeListJSON(localHost)
			if err == nil {
				for _, v := range results {
					decodedProTxHash, _ = hex.DecodeString(v.ProTxHash)
				}
			}
		}
		if len(decodedProTxHash) != crypto.DefaultHashSize {
			debug.PrintStack()
			return nil, fmt.Errorf(
				"decoding proTxHash %d is incorrect size when signing proposal : %v",
				len(decodedProTxHash),
				err,
			)
		}
	}

	sc.cachedProTxHash = decodedProTxHash

	return decodedProTxHash, nil
}

// SignVote requests a remote signer to sign a vote
<<<<<<< HEAD
func (sc *DashCoreSignerClient) SignVote(
	chainID string,
	quorumType btcjson.LLMQType,
	quorumHash crypto.QuorumHash,
	protoVote *tmproto.Vote,
) error {
=======
func (sc *DashCoreSignerClient) SignVote(chainID string, quorumType btcjson.LLMQType, quorumHash crypto.QuorumHash, protoVote *tmproto.Vote, logger log.Logger) error {
>>>>>>> 4668ca2a
	if len(quorumHash) != crypto.DefaultHashSize {
		return fmt.Errorf("quorum hash is not the right length %s", quorumHash.String())
	}

	blockSignBytes := types.VoteBlockSignBytes(chainID, protoVote)
	blockMessageHash := crypto.Sha256(blockSignBytes)
<<<<<<< HEAD

	stateMessageHash := crypto.Sha256(stateSignBytes)

	blockRequestID := types.VoteBlockRequestIDProto(protoVote)

	stateRequestID := types.VoteStateRequestIDProto(protoVote)

	// proTxHash, err := sc.GetProTxHash()

	blockResponse, err := sc.dashCoreRPCClient.QuorumSign(quorumType, blockRequestID, blockMessageHash, quorumHash)
=======
	blockRequestId := types.VoteBlockRequestIdProto(protoVote)

	blockResponse, err := sc.dashCoreRpcClient.QuorumSign(quorumType, blockRequestId, blockMessageHash, quorumHash)
>>>>>>> 4668ca2a

	if blockResponse == nil {
		return ErrUnexpectedResponse
	}
	if err != nil {
		return &RemoteSignerError{Code: 500, Description: err.Error()}
	}

	// fmt.Printf("blockResponse %v", blockResponse)
	//
	blockDecodedSignature, err := hex.DecodeString(blockResponse.Signature)
	if err != nil {
		return fmt.Errorf("error decoding signature when signing vote : %v", err)
	}
	if len(blockDecodedSignature) != bls12381.SignatureSize {
<<<<<<< HEAD
		return fmt.Errorf(
			"decoding signature %d is incorrect size when signing proposal : %v",
			len(blockDecodedSignature),
			err,
		)
	}

	//  fmt.Printf("Signed Vote proTxHash %s blockSignBytes %s block signature %s \n",
	//  proTxHash, hex.EncodeToString(blockSignBytes),
	//	hex.EncodeToString(blockDecodedSignature))

	// signID := crypto.SignId(
	// sc.defaultQuorumType, bls12381.ReverseBytes(quorumHash),
	// bls12381.ReverseBytes(blockRequestID), bls12381.ReverseBytes(blockMessageHash))

	// fmt.Printf("core returned block requestId %s our block request Id %s\n", blockResponse.ID, blockRequestIDString)
	//
	// fmt.Printf("core block signID %s our block sign Id %s\n", blockResponse.SignHash, hex.EncodeToString(signID))
	//
	// pubKey, err := sc.GetPubKey(quorumHash)
	// verified := pubKey.VerifySignatureDigest(signID, blockDecodedSignature)
	// if verified {
	//	fmt.Printf("Verified core signing with public key %v\n", pubKey)
	// } else {
	//	fmt.Printf("Unable to verify signature %v\n", pubKey)
	// }

	stateResponse, err := sc.dashCoreRPCClient.QuorumSign(
		sc.defaultQuorumType, stateRequestID, stateMessageHash, quorumHash,
	)
=======
		return fmt.Errorf("decoding signature %d is incorrect size when signing vote : %v", len(blockDecodedSignature), err)
	}

	proTxHash, err := sc.GetProTxHash()

	signID := crypto.SignId(quorumType, bls12381.ReverseBytes(quorumHash), bls12381.ReverseBytes(blockRequestId), bls12381.ReverseBytes(blockMessageHash))
>>>>>>> 4668ca2a

	coreSignID, err := hex.DecodeString(blockResponse.SignHash)
	if err != nil {
		return fmt.Errorf("error decoding coreSignID when signing vote : %v", err)
	}
	logger.Debug("signed vote", "height", protoVote.Height, "round", protoVote.Round, "voteType", protoVote.Type,
		"quorumType", quorumType, "quorumHash", quorumHash, "signature", blockDecodedSignature, "signBytes", blockSignBytes,
		"proTxHash", proTxHash, "signId", signID, "coreBlockRequestId", blockResponse.ID, "blockRequestId", hex.EncodeToString(blockRequestId),
		"coreSignId", bls12381.ReverseBytes(coreSignID), "signId", hex.EncodeToString(signID))

	pubKey, err := sc.GetPubKey(quorumHash)
	verified := pubKey.VerifySignatureDigest(signID, blockDecodedSignature)
	if verified {
		logger.Debug("Verified core signature", "height", protoVote.Height, "round", protoVote.Round, "pubkey", pubKey)
	} else {
		logger.Error("Unable to verify signature", "height", protoVote.Height, "round", protoVote.Round, "pubkey", pubKey)
	}
<<<<<<< HEAD
	if len(stateDecodedSignature) != bls12381.SignatureSize {
		return fmt.Errorf(
			"decoding signature %d is incorrect size when signing proposal : %v",
			len(stateDecodedSignature),
			err,
		)
	}

	// fmt.Printf(
	//  "Signed Vote proTxHash %s stateSignBytes %s block signature %s \n",
	//  proTxHash, hex.EncodeToString(stateSignBytes),
=======

	protoVote.BlockSignature = blockDecodedSignature

	// Only sign the state when voting for the block
	if protoVote.BlockID.Hash != nil {
		stateSignBytes := types.VoteStateSignBytes(chainID, protoVote)
		stateMessageHash := crypto.Sha256(stateSignBytes)
		stateRequestId := types.VoteStateRequestIdProto(protoVote)

		stateResponse, err := sc.dashCoreRpcClient.QuorumSign(sc.defaultQuorumType, stateRequestId, stateMessageHash, quorumHash)

		if stateResponse == nil {
			return ErrUnexpectedResponse
		}
		if err != nil {
			return &RemoteSignerError{Code: 500, Description: err.Error()}
		}

		stateDecodedSignature, err := hex.DecodeString(stateResponse.Signature)
		if err != nil {
			return fmt.Errorf("error decoding signature when signing proposal : %v", err)
		}
		if len(stateDecodedSignature) != bls12381.SignatureSize {
			return fmt.Errorf("decoding signature %d is incorrect size when signing proposal : %v", len(stateDecodedSignature), err)
		}
		protoVote.StateSignature = stateDecodedSignature
	}


	// fmt.Printf("Signed Vote proTxHash %s stateSignBytes %s block signature %s \n", proTxHash, hex.EncodeToString(stateSignBytes),
>>>>>>> 4668ca2a
	// 	hex.EncodeToString(stateDecodedSignature))

	// stateSignId := crypto.SignId(
	// sc.defaultQuorumType, bls12381.ReverseBytes(quorumHash),
	// bls12381.ReverseBytes(stateRequestID),
	// bls12381.ReverseBytes(stateMessageHash))

	// fmt.Printf("core returned state requestId %s our state request Id %s\n", stateResponse.ID, stateRequestIDString)
	//
	// fmt.Printf("core state signID %s our state sign Id %s\n", stateResponse.SignHash, hex.EncodeToString(stateSignId))
	//
	// stateVerified := pubKey.VerifySignatureDigest(stateSignId, stateDecodedSignature)
	// if stateVerified {
	//	fmt.Printf("Verified state core signing with public key %v\n", pubKey)
	// } else {
	//	fmt.Printf("Unable to verify state signature %v\n", pubKey)
	// }


	return nil
}

// SignProposal requests a remote signer to sign a proposal
func (sc *DashCoreSignerClient) SignProposal(
	chainID string, quorumType btcjson.LLMQType, quorumHash crypto.QuorumHash, proposalProto *tmproto.Proposal,
) ([]byte, error) {
	messageBytes := types.ProposalBlockSignBytes(chainID, proposalProto)

	messageHash := crypto.Sha256(messageBytes)

	requestIDHash := types.ProposalRequestIDProto(proposalProto)

	if quorumType == 0 {
		return nil, fmt.Errorf("error signing proposal with invalid quorum type")
	}

	response, err := sc.dashCoreRPCClient.QuorumSign(quorumType, requestIDHash, messageHash, quorumHash)

	if response == nil {
		return nil, ErrUnexpectedResponse
	}
	if err != nil {
		return nil, &RemoteSignerError{Code: 500, Description: err.Error()}
	}

	decodedSignature, err := hex.DecodeString(response.Signature)
	if err != nil {
		return nil, fmt.Errorf("error decoding signature when signing proposal : %v", err)
	}
	if len(decodedSignature) != bls12381.SignatureSize {
		return nil, fmt.Errorf(
			"decoding signature %d is incorrect size when signing proposal : %v",
			len(decodedSignature),
			err,
		)
	}

	// fmt.Printf("proposal message that is being signed %v\n", messageBytes)
	//
	// fmt.Printf("proposal response %v\n", response)
	//
	// fmt.Printf("Proposal signBytes %s signature %s \n", hex.EncodeToString(messageBytes),
	//	hex.EncodeToString(decodedSignature))
	//
	// signID := crypto.SignId(
	//  sc.defaultQuorumType, bls12381.ReverseBytes(quorumHash),
	// bls12381.ReverseBytes(requestIDHash), bls12381.ReverseBytes(messageHash))
	//
	// fmt.Printf("core returned requestId %s our request Id %s\n", response.ID, requestIDHashString)
	// //
	// fmt.Printf("core signID %s our sign Id %s\n", response.SignHash, hex.EncodeToString(signID))
	// //
	// pubKey, err := sc.GetPubKey(quorumHash)
	// verified := pubKey.VerifySignatureDigest(signID, decodedSignature)
	// if verified {
	//	fmt.Printf("Verified core signing with public key %v\n", pubKey)
	// } else {
	//	fmt.Printf("Unable to verify signature %v\n", pubKey)
	// }

	proposalProto.Signature = decodedSignature

	return nil, nil
}

func (sc *DashCoreSignerClient) UpdatePrivateKey(
	privateKey crypto.PrivKey,
	quorumHash crypto.QuorumHash,
	thresholdPublicKey crypto.PubKey,
	height int64,
) {

}

func (sc *DashCoreSignerClient) GetPrivateKey(quorumHash crypto.QuorumHash) (crypto.PrivKey, error) {
	return nil, nil
}<|MERGE_RESOLUTION|>--- conflicted
+++ resolved
@@ -221,38 +221,16 @@
 }
 
 // SignVote requests a remote signer to sign a vote
-<<<<<<< HEAD
-func (sc *DashCoreSignerClient) SignVote(
-	chainID string,
-	quorumType btcjson.LLMQType,
-	quorumHash crypto.QuorumHash,
-	protoVote *tmproto.Vote,
-) error {
-=======
 func (sc *DashCoreSignerClient) SignVote(chainID string, quorumType btcjson.LLMQType, quorumHash crypto.QuorumHash, protoVote *tmproto.Vote, logger log.Logger) error {
->>>>>>> 4668ca2a
 	if len(quorumHash) != crypto.DefaultHashSize {
 		return fmt.Errorf("quorum hash is not the right length %s", quorumHash.String())
 	}
 
 	blockSignBytes := types.VoteBlockSignBytes(chainID, protoVote)
 	blockMessageHash := crypto.Sha256(blockSignBytes)
-<<<<<<< HEAD
-
-	stateMessageHash := crypto.Sha256(stateSignBytes)
-
-	blockRequestID := types.VoteBlockRequestIDProto(protoVote)
-
-	stateRequestID := types.VoteStateRequestIDProto(protoVote)
-
-	// proTxHash, err := sc.GetProTxHash()
-
-	blockResponse, err := sc.dashCoreRPCClient.QuorumSign(quorumType, blockRequestID, blockMessageHash, quorumHash)
-=======
 	blockRequestId := types.VoteBlockRequestIdProto(protoVote)
 
 	blockResponse, err := sc.dashCoreRpcClient.QuorumSign(quorumType, blockRequestId, blockMessageHash, quorumHash)
->>>>>>> 4668ca2a
 
 	if blockResponse == nil {
 		return ErrUnexpectedResponse
@@ -268,45 +246,12 @@
 		return fmt.Errorf("error decoding signature when signing vote : %v", err)
 	}
 	if len(blockDecodedSignature) != bls12381.SignatureSize {
-<<<<<<< HEAD
-		return fmt.Errorf(
-			"decoding signature %d is incorrect size when signing proposal : %v",
-			len(blockDecodedSignature),
-			err,
-		)
-	}
-
-	//  fmt.Printf("Signed Vote proTxHash %s blockSignBytes %s block signature %s \n",
-	//  proTxHash, hex.EncodeToString(blockSignBytes),
-	//	hex.EncodeToString(blockDecodedSignature))
-
-	// signID := crypto.SignId(
-	// sc.defaultQuorumType, bls12381.ReverseBytes(quorumHash),
-	// bls12381.ReverseBytes(blockRequestID), bls12381.ReverseBytes(blockMessageHash))
-
-	// fmt.Printf("core returned block requestId %s our block request Id %s\n", blockResponse.ID, blockRequestIDString)
-	//
-	// fmt.Printf("core block signID %s our block sign Id %s\n", blockResponse.SignHash, hex.EncodeToString(signID))
-	//
-	// pubKey, err := sc.GetPubKey(quorumHash)
-	// verified := pubKey.VerifySignatureDigest(signID, blockDecodedSignature)
-	// if verified {
-	//	fmt.Printf("Verified core signing with public key %v\n", pubKey)
-	// } else {
-	//	fmt.Printf("Unable to verify signature %v\n", pubKey)
-	// }
-
-	stateResponse, err := sc.dashCoreRPCClient.QuorumSign(
-		sc.defaultQuorumType, stateRequestID, stateMessageHash, quorumHash,
-	)
-=======
 		return fmt.Errorf("decoding signature %d is incorrect size when signing vote : %v", len(blockDecodedSignature), err)
 	}
 
 	proTxHash, err := sc.GetProTxHash()
 
 	signID := crypto.SignId(quorumType, bls12381.ReverseBytes(quorumHash), bls12381.ReverseBytes(blockRequestId), bls12381.ReverseBytes(blockMessageHash))
->>>>>>> 4668ca2a
 
 	coreSignID, err := hex.DecodeString(blockResponse.SignHash)
 	if err != nil {
@@ -324,19 +269,6 @@
 	} else {
 		logger.Error("Unable to verify signature", "height", protoVote.Height, "round", protoVote.Round, "pubkey", pubKey)
 	}
-<<<<<<< HEAD
-	if len(stateDecodedSignature) != bls12381.SignatureSize {
-		return fmt.Errorf(
-			"decoding signature %d is incorrect size when signing proposal : %v",
-			len(stateDecodedSignature),
-			err,
-		)
-	}
-
-	// fmt.Printf(
-	//  "Signed Vote proTxHash %s stateSignBytes %s block signature %s \n",
-	//  proTxHash, hex.EncodeToString(stateSignBytes),
-=======
 
 	protoVote.BlockSignature = blockDecodedSignature
 
@@ -367,7 +299,6 @@
 
 
 	// fmt.Printf("Signed Vote proTxHash %s stateSignBytes %s block signature %s \n", proTxHash, hex.EncodeToString(stateSignBytes),
->>>>>>> 4668ca2a
 	// 	hex.EncodeToString(stateDecodedSignature))
 
 	// stateSignId := crypto.SignId(
