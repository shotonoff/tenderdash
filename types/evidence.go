--- conflicted
+++ resolved
@@ -93,11 +93,6 @@
 	cdc.RegisterConcrete(MockEvidence{}, "tendermint/MockEvidence", nil)
 	cdc.RegisterConcrete(MockRandomEvidence{}, "tendermint/MockRandomEvidence", nil)
 }
-
-<<<<<<< HEAD
-const (
-	MaxEvidenceBytesDenominator = 10
-)
 
 func EvidenceToProto(evidence Evidence) (*tmproto.Evidence, error) {
 	switch evi := evidence.(type) {
@@ -151,6 +146,18 @@
 			},
 		}
 		return tp, nil
+	case MockRandomEvidence:
+		tp := &tmproto.Evidence{
+			Sum: &tmproto.Evidence_MockRandomEvidence{
+				MockRandomEvidence: &tmproto.MockRandomEvidence{
+					EvidenceHeight:  evi.Height(),
+					EvidenceTime:    evi.Time(),
+					EvidenceAddress: evi.Address(),
+					RandBytes:       evi.randBytes,
+				},
+			},
+		}
+		return tp, nil
 	default:
 		return nil, fmt.Errorf("toproto: evidence is not recognized: %T", evi)
 	}
@@ -214,24 +221,21 @@
 			EvidenceTime:    evi.MockEvidence.GetEvidenceTime(),
 		}
 		return me, nil
+	case *tmproto.Evidence_MockRandomEvidence:
+		mre := MockRandomEvidence{
+			MockEvidence: MockEvidence{
+				EvidenceHeight:  evi.MockRandomEvidence.GetEvidenceHeight(),
+				EvidenceAddress: evi.MockRandomEvidence.GetEvidenceAddress(),
+				EvidenceTime:    evi.MockRandomEvidence.GetEvidenceTime(),
+			},
+			randBytes: evi.MockRandomEvidence.RandBytes,
+		}
+		return mre, nil
 	default:
 		return nil, errors.New("evidence is not recognized")
 	}
 }
 
-// MaxEvidencePerBlock returns the maximum number of evidences
-// allowed in the block and their maximum total size (limitted to 1/10th
-// of the maximum block size).
-// TODO: change to a constant, or to a fraction of the validator set size.
-// See https://github.com/tendermint/tendermint/issues/2590
-func MaxEvidencePerBlock(blockMaxBytes int64) (int64, int64) {
-	maxBytes := blockMaxBytes / MaxEvidenceBytesDenominator
-	maxNum := maxBytes / MaxEvidenceBytes
-	return maxNum, maxBytes
-}
-
-=======
->>>>>>> 18f178bf
 //-------------------------------------------
 
 // DuplicateVoteEvidence contains evidence a validator signed two conflicting
