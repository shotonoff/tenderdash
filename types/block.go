package types

import (
	"bytes"
	"errors"
	"fmt"
	"strings"
	"time"

	"github.com/gogo/protobuf/proto"
	gogotypes "github.com/gogo/protobuf/types"

	"github.com/tendermint/tendermint/crypto"
	"github.com/tendermint/tendermint/crypto/merkle"
	"github.com/tendermint/tendermint/crypto/tmhash"
	"github.com/tendermint/tendermint/libs/bits"
	tmbytes "github.com/tendermint/tendermint/libs/bytes"
	tmmath "github.com/tendermint/tendermint/libs/math"
	tmsync "github.com/tendermint/tendermint/libs/sync"
	tmproto "github.com/tendermint/tendermint/proto/tendermint/types"
	tmversion "github.com/tendermint/tendermint/proto/tendermint/version"
	"github.com/tendermint/tendermint/version"
)

const (
	// MaxHeaderBytes is a maximum header size.
	// NOTE: Because app hash can be of arbitrary size, the header is therefore not
	// capped in size and thus this number should be seen as a soft max
	MaxHeaderBytes       int64 = 633
	MaxCoreChainLockSize int64 = 132

	// MaxOverheadForBlock - maximum overhead to encode a block (up to
	// MaxBlockSizeBytes in size) not including it's parts except Data.
	// This means it also excludes the overhead for individual transactions.
	//
	// Uvarint length of MaxBlockSizeBytes: 4 bytes
	// 2 fields (2 embedded):               2 bytes
	// Uvarint length of Data.Txs:          4 bytes
	// Data.Txs field:                      1 byte
	MaxOverheadForBlock int64 = 11
)

// Block defines the atomic unit of a Tendermint blockchain.
type Block struct {
	mtx tmsync.Mutex

	Header        `json:"header"`
	Data          `json:"data"`
	CoreChainLock *CoreChainLock `json:"core_chain_lock"`
	Evidence      EvidenceData   `json:"evidence"`
	LastCommit    *Commit        `json:"last_commit"`
}

// ValidateBasic performs basic validation that doesn't involve state data.
// It checks the internal consistency of the block.
// Further validation is done using state#ValidateBlock.
func (b *Block) ValidateBasic() error {
	if b == nil {
		return errors.New("nil block")
	}

	b.mtx.Lock()
	defer b.mtx.Unlock()

	if err := b.Header.ValidateBasic(); err != nil {
		return fmt.Errorf("invalid header: %w", err)
	}

	if b.CoreChainLock != nil {
		if err := b.CoreChainLock.ValidateBasic(); err != nil {
			return fmt.Errorf("invalid chain lock data: %w", err)
		}
	}


	// Validate the last commit and its hash.
	if b.LastCommit == nil {
		return errors.New("nil LastCommit")
	}
	if err := b.LastCommit.ValidateBasic(); err != nil {
		return fmt.Errorf("wrong LastCommit: %v", err)
	}

	if !bytes.Equal(b.LastCommitHash, b.LastCommit.Hash()) {
		return fmt.Errorf("wrong Header.LastCommitHash. Expected %v, got %v",
			b.LastCommit.Hash(),
			b.LastCommitHash,
		)
	}

	// NOTE: b.Data.Txs may be nil, but b.Data.Hash() still works fine.
	if !bytes.Equal(b.DataHash, b.Data.Hash()) {
		return fmt.Errorf(
			"wrong Header.DataHash. Expected %v, got %v",
			b.Data.Hash(),
			b.DataHash,
		)
	}

	// NOTE: b.Evidence.Evidence may be nil, but we're just looping.
	for i, ev := range b.Evidence.Evidence {
		if err := ev.ValidateBasic(); err != nil {
			return fmt.Errorf("invalid evidence (#%d): %v", i, err)
		}
	}

	if !bytes.Equal(b.EvidenceHash, b.Evidence.Hash()) {
		return fmt.Errorf("wrong Header.EvidenceHash. Expected %v, got %v",
			b.EvidenceHash,
			b.Evidence.Hash(),
		)
	}

	return nil
}

// fillHeader fills in any remaining header fields that are a function of the block data
func (b *Block) fillHeader() {
	if b.LastCommitHash == nil {
		b.LastCommitHash = b.LastCommit.Hash()
	}
	if b.DataHash == nil {
		b.DataHash = b.Data.Hash()
	}
	if b.EvidenceHash == nil {
		b.EvidenceHash = b.Evidence.Hash()
	}
}

// Hash computes and returns the block hash.
// If the block is incomplete, block hash is nil for safety.
func (b *Block) Hash() tmbytes.HexBytes {
	if b == nil {
		return nil
	}
	b.mtx.Lock()
	defer b.mtx.Unlock()

	if b.LastCommit == nil {
		return nil
	}
	b.fillHeader()
	return b.Header.Hash()
}

// MakePartSet returns a PartSet containing parts of a serialized block.
// This is the form in which the block is gossipped to peers.
// CONTRACT: partSize is greater than zero.
func (b *Block) MakePartSet(partSize uint32) *PartSet {
	if b == nil {
		return nil
	}
	b.mtx.Lock()
	defer b.mtx.Unlock()

	pbb, err := b.ToProto()
	if err != nil {
		panic(err)
	}
	bz, err := proto.Marshal(pbb)
	if err != nil {
		panic(err)
	}
	return NewPartSetFromData(bz, partSize)
}

// HashesTo is a convenience function that checks if a block hashes to the given argument.
// Returns false if the block is nil or the hash is empty.
func (b *Block) HashesTo(hash []byte) bool {
	if len(hash) == 0 {
		return false
	}
	if b == nil {
		return false
	}
	return bytes.Equal(b.Hash(), hash)
}

// Size returns size of the block in bytes.
func (b *Block) Size() int {
	pbb, err := b.ToProto()
	if err != nil {
		return 0
	}

	return pbb.Size()
}

// String returns a string representation of the block
//
// See StringIndented.
func (b *Block) String() string {
	return b.StringIndented("")
}

// StringIndented returns an indented String.
//
// Header
// Data
// Evidence
// LastCommit
// Hash
func (b *Block) StringIndented(indent string) string {
	if b == nil {
		return "nil-Block"
	}
	return fmt.Sprintf(`Block{
%s  %v
%s  %v
%s  %v
%s  %v
%s  %v
%s}#%v`,
		indent, b.Header.StringIndented(indent+"  "),
		indent, b.CoreChainLock.StringIndented(indent+"  "),
		indent, b.Data.StringIndented(indent+"  "),
		indent, b.Evidence.StringIndented(indent+"  "),
		indent, b.LastCommit.StringIndented(indent+"  "),
		indent, b.Hash())
}

// StringShort returns a shortened string representation of the block.
func (b *Block) StringShort() string {
	if b == nil {
		return "nil-Block"
	}
	return fmt.Sprintf("Block#%X", b.Hash())
}

// ToProto converts Block to protobuf
func (b *Block) ToProto() (*tmproto.Block, error) {
	if b == nil {
		return nil, errors.New("nil Block")
	}

	pb := new(tmproto.Block)

	pb.Header = *b.Header.ToProto()
	pb.CoreChainLock = b.CoreChainLock.ToProto()
	pb.LastCommit = b.LastCommit.ToProto()
	pb.Data = b.Data.ToProto()

	protoEvidence, err := b.Evidence.ToProto()
	if err != nil {
		return nil, err
	}
	pb.Evidence = *protoEvidence

	return pb, nil
}

// FromProto sets a protobuf Block to the given pointer.
// It returns an error if the block is invalid.
func BlockFromProto(bp *tmproto.Block) (*Block, error) {
	if bp == nil {
		return nil, errors.New("nil block")
	}

	b := new(Block)
	h, err := HeaderFromProto(&bp.Header)
	if err != nil {
		return nil, err
	}
	b.Header = h
	data, err := DataFromProto(&bp.Data)
	if err != nil {
		return nil, err
	}
	b.Data = data
	if err := b.Evidence.FromProto(&bp.Evidence); err != nil {
		return nil, err
	}

	coreChainLock, err := CoreChainLockFromProto(bp.CoreChainLock)
	if err != nil {
		return nil, err
	}

	b.CoreChainLock = coreChainLock

	if bp.LastCommit != nil {
		lc, err := CommitFromProto(bp.LastCommit)
		if err != nil {
			return nil, err
		}
		b.LastCommit = lc
	}

	return b, b.ValidateBasic()
}

//-----------------------------------------------------------------------------

// MaxDataBytes returns the maximum size of block's data.
//
// XXX: Panics on negative result.

func MaxDataBytes(maxBytes int64, keyType crypto.KeyType, evidenceBytes int64, valsCount int) int64 {
	maxDataBytes := maxBytes -
		MaxOverheadForBlock -
		MaxHeaderBytes -
<<<<<<< HEAD
		MaxCoreChainLockSize -
		MaxCommitBytes(valsCount,keyType) -
=======
		MaxCommitBytes(valsCount, keyType) -
>>>>>>> 37d3d4d7
		evidenceBytes

	if maxDataBytes < 0 {
		panic(fmt.Sprintf(
			"Negative MaxDataBytes. Block.MaxBytes=%d is too small to accommodate header&lastCommit&evidence=%d",
			maxBytes,
			-(maxDataBytes - maxBytes),
		))
	}

	return maxDataBytes
}

// MaxDataBytesNoEvidence returns the maximum size of block's data when
// evidence count is unknown. MaxEvidencePerBlock will be used for the size
// of evidence.
//
// XXX: Panics on negative result.

func MaxDataBytesNoEvidence(maxBytes int64, keyType crypto.KeyType, valsCount int) int64 {
	maxDataBytes := maxBytes -
		MaxOverheadForBlock -
		MaxHeaderBytes -
		MaxCoreChainLockSize -
		MaxCommitBytes(valsCount, keyType)

	if maxDataBytes < 0 {
		panic(fmt.Sprintf(
			"Negative MaxDataBytesUnknownEvidence. Block.MaxBytes=%d is too small to accommodate header&lastCommit&evidence=%d",
			maxBytes,
			-(maxDataBytes - maxBytes),
		))
	}

	return maxDataBytes
}

//-----------------------------------------------------------------------------

// Header defines the structure of a Tendermint block header.
// NOTE: changes to the Header should be duplicated in:
// - header.Hash()
// - abci.Header
// - https://github.com/tendermint/spec/blob/master/spec/blockchain/blockchain.md
type Header struct {
	// basic block info
	Version               tmversion.Consensus `json:"version"`
	ChainID               string              `json:"chain_id"`
	Height                int64               `json:"height"`
	CoreChainLockedHeight uint32              `json:"core_chain_locked_height"`
	Time                  time.Time           `json:"time"`

	// prev block info
	LastBlockID BlockID `json:"last_block_id"`

	// hashes of block data
	LastCommitHash tmbytes.HexBytes `json:"last_commit_hash"` // commit from validators from the last block
	DataHash       tmbytes.HexBytes `json:"data_hash"`        // transactions

	// hashes from the app output from the prev block
	ValidatorsHash     tmbytes.HexBytes `json:"validators_hash"`      // validators for the current block
	NextValidatorsHash tmbytes.HexBytes `json:"next_validators_hash"` // validators for the next block
	ConsensusHash      tmbytes.HexBytes `json:"consensus_hash"`       // consensus params for current block
	AppHash            tmbytes.HexBytes `json:"app_hash"`             // state after txs from the previous block
	// root hash of all results from the txs from the previous block
	LastResultsHash tmbytes.HexBytes `json:"last_results_hash"`

	// consensus info
	EvidenceHash    tmbytes.HexBytes `json:"evidence_hash"`    // evidence included in the block
	ProposerAddress Address          `json:"proposer_address"` // original proposer of the block
}

// Populate the Header with state-derived data.
// Call this after MakeBlock to complete the Header.
func (h *Header) Populate(
	version tmversion.Consensus, chainID string,
	timestamp time.Time, lastBlockID BlockID,
	valHash, nextValHash []byte,
	consensusHash, appHash, lastResultsHash []byte,
	proposerAddress Address,
) {
	h.Version = version
	h.ChainID = chainID
	h.Time = timestamp
	h.LastBlockID = lastBlockID
	h.ValidatorsHash = valHash
	h.NextValidatorsHash = nextValHash
	h.ConsensusHash = consensusHash
	h.AppHash = appHash
	h.LastResultsHash = lastResultsHash
	h.ProposerAddress = proposerAddress
}

// ValidateBasic performs stateless validation on a Header returning an error
// if any validation fails.
//
// NOTE: Timestamp validation is subtle and handled elsewhere.
func (h Header) ValidateBasic() error {
	if h.Version.Block != version.BlockProtocol {
		return fmt.Errorf("block protocol is incorrect: got: %d, want: %d ", h.Version.Block, version.BlockProtocol)
	}
	if len(h.ChainID) > MaxChainIDLen {
		return fmt.Errorf("chainID is too long; got: %d, max: %d", len(h.ChainID), MaxChainIDLen)
	}

	if h.Height < 0 {
		return errors.New("negative Height")
	} else if h.Height == 0 {
		return errors.New("zero Height")
	}

	if err := h.LastBlockID.ValidateBasic(); err != nil {
		return fmt.Errorf("wrong LastBlockID: %w", err)
	}

	if err := ValidateHash(h.LastCommitHash); err != nil {
		return fmt.Errorf("wrong LastCommitHash: %v", err)
	}

	if err := ValidateHash(h.DataHash); err != nil {
		return fmt.Errorf("wrong DataHash: %v", err)
	}

	if err := ValidateHash(h.EvidenceHash); err != nil {
		return fmt.Errorf("wrong EvidenceHash: %v", err)
	}

	if len(h.ProposerAddress) != crypto.AddressSize {
		return fmt.Errorf(
			"invalid ProposerAddress length; got: %d, expected: %d",
			len(h.ProposerAddress), crypto.AddressSize,
		)
	}

	// Basic validation of hashes related to application data.
	// Will validate fully against state in state#ValidateBlock.
	if err := ValidateHash(h.ValidatorsHash); err != nil {
		return fmt.Errorf("wrong ValidatorsHash: %v", err)
	}
	if err := ValidateHash(h.NextValidatorsHash); err != nil {
		return fmt.Errorf("wrong NextValidatorsHash: %v", err)
	}
	if err := ValidateHash(h.ConsensusHash); err != nil {
		return fmt.Errorf("wrong ConsensusHash: %v", err)
	}
	// NOTE: AppHash is arbitrary length
	if err := ValidateHash(h.LastResultsHash); err != nil {
		return fmt.Errorf("wrong LastResultsHash: %v", err)
	}

	return nil
}

// Hash returns the hash of the header.
// It computes a Merkle tree from the header fields
// ordered as they appear in the Header.
// Returns nil if ValidatorHash is missing,
// since a Header is not valid unless there is
// a ValidatorsHash (corresponding to the validator set).
func (h *Header) Hash() tmbytes.HexBytes {
	if h == nil || len(h.ValidatorsHash) == 0 {
		return nil
	}
	hbz, err := h.Version.Marshal()
	if err != nil {
		return nil
	}

	pbt, err := gogotypes.StdTimeMarshal(h.Time)
	if err != nil {
		return nil
	}

	pbbi := h.LastBlockID.ToProto()
	bzbi, err := pbbi.Marshal()
	if err != nil {
		return nil
	}
	return merkle.HashFromByteSlices([][]byte{
		hbz,
		cdcEncode(h.ChainID),
		cdcEncode(h.Height),
		cdcEncode(h.CoreChainLockedHeight),
		pbt,
		bzbi,
		cdcEncode(h.LastCommitHash),
		cdcEncode(h.DataHash),
		cdcEncode(h.ValidatorsHash),
		cdcEncode(h.NextValidatorsHash),
		cdcEncode(h.ConsensusHash),
		cdcEncode(h.AppHash),
		cdcEncode(h.LastResultsHash),
		cdcEncode(h.EvidenceHash),
		cdcEncode(h.ProposerAddress),
	})
}

// StringIndented returns an indented string representation of the header.
func (h *Header) StringIndented(indent string) string {
	if h == nil {
		return "nil-Header"
	}
	return fmt.Sprintf(`Header{
%s  Version:        %v
%s  ChainID:        %v
%s  Height:         %v
%s  CoreCLHeight:   %v
%s  Time:           %v
%s  LastBlockID:    %v
%s  LastCommit:     %v
%s  Data:           %v
%s  Validators:     %v
%s  NextValidators: %v
%s  App:            %v
%s  Consensus:      %v
%s  Results:        %v
%s  Evidence:       %v
%s  Proposer:       %v
%s}#%v`,
		indent, h.Version,
		indent, h.ChainID,
		indent, h.Height,
		indent, h.CoreChainLockedHeight,
		indent, h.Time,
		indent, h.LastBlockID,
		indent, h.LastCommitHash,
		indent, h.DataHash,
		indent, h.ValidatorsHash,
		indent, h.NextValidatorsHash,
		indent, h.AppHash,
		indent, h.ConsensusHash,
		indent, h.LastResultsHash,
		indent, h.EvidenceHash,
		indent, h.ProposerAddress,
		indent, h.Hash())
}

// ToProto converts Header to protobuf
func (h *Header) ToProto() *tmproto.Header {
	if h == nil {
		return nil
	}

	return &tmproto.Header{
		Version:               h.Version,
		ChainID:               h.ChainID,
		Height:                h.Height,
		CoreChainLockedHeight: h.CoreChainLockedHeight,
		Time:                  h.Time,
		LastBlockId:           h.LastBlockID.ToProto(),
		ValidatorsHash:        h.ValidatorsHash,
		NextValidatorsHash:    h.NextValidatorsHash,
		ConsensusHash:         h.ConsensusHash,
		AppHash:               h.AppHash,
		DataHash:              h.DataHash,
		EvidenceHash:          h.EvidenceHash,
		LastResultsHash:       h.LastResultsHash,
		LastCommitHash:        h.LastCommitHash,
		ProposerAddress:       h.ProposerAddress,
	}
}

// FromProto sets a protobuf Header to the given pointer.
// It returns an error if the header is invalid.
func HeaderFromProto(ph *tmproto.Header) (Header, error) {
	if ph == nil {
		return Header{}, errors.New("nil Header")
	}

	h := new(Header)

	bi, err := BlockIDFromProto(&ph.LastBlockId)
	if err != nil {
		return Header{}, err
	}

	h.Version = ph.Version
	h.ChainID = ph.ChainID
	h.Height = ph.Height
	h.CoreChainLockedHeight = ph.CoreChainLockedHeight
	h.Time = ph.Time
	h.Height = ph.Height
	h.LastBlockID = *bi
	h.ValidatorsHash = ph.ValidatorsHash
	h.NextValidatorsHash = ph.NextValidatorsHash
	h.ConsensusHash = ph.ConsensusHash
	h.AppHash = ph.AppHash
	h.DataHash = ph.DataHash
	h.EvidenceHash = ph.EvidenceHash
	h.LastResultsHash = ph.LastResultsHash
	h.LastCommitHash = ph.LastCommitHash
	h.ProposerAddress = ph.ProposerAddress

	return *h, h.ValidateBasic()
}

//-------------------------------------

// BlockIDFlag indicates which BlockID the signature is for.
type BlockIDFlag byte

const (
	// BlockIDFlagAbsent - no vote was received from a validator.
	BlockIDFlagAbsent BlockIDFlag = iota + 1
	// BlockIDFlagCommit - voted for the Commit.BlockID.
	BlockIDFlagCommit
	// BlockIDFlagNil - voted for nil.
	BlockIDFlagNil
)

const (
	// Max size of commit without any commitSigs -> 82 for BlockID, 8 for Height, 4 for Round.
	MaxCommitOverheadBytes int64 = 94
	// Commit sig size is made up of 64 bytes for the signature, 20 bytes for the address,
	// 1 byte for the flag and 14 bytes for the timestamp
	MaxCommitSigBytesEd25519 int64 = 109
	// Commit sig size is made up of 96 bytes for the signature, 20 bytes for the address,
	// 1 byte for the flag and 14 bytes for the timestamp
	MaxCommitSigBytesBLS12381 int64 = 141
)

// CommitSig is a part of the Vote included in a Commit.
type CommitSig struct {
	BlockIDFlag      BlockIDFlag `json:"block_id_flag"`
	ValidatorAddress Address     `json:"validator_address"`
	Timestamp        time.Time   `json:"timestamp"`
	Signature        []byte      `json:"signature"`
}

// NewCommitSigForBlock returns new CommitSig with BlockIDFlagCommit.
func NewCommitSigForBlock(signature []byte, valAddr Address, ts time.Time) CommitSig {
	return CommitSig{
		BlockIDFlag:      BlockIDFlagCommit,
		ValidatorAddress: valAddr,
		Timestamp:        ts,
		Signature:        signature,
	}
}

func MaxCommitSigBytesForKeyType(keyType crypto.KeyType) int64 {
	switch keyType {
	case crypto.BLS12381:
		return MaxCommitSigBytesBLS12381
	case crypto.Ed25519:
		return MaxCommitSigBytesEd25519
	default:
		return MaxCommitSigBytesEd25519
	}
}

func MaxCommitBytes(valCount int, keyType crypto.KeyType) int64 {
	// From the repeated commit sig field
	var maxCommitBytes = MaxCommitSigBytesForKeyType(keyType)
	var protoEncodingOverhead int64
	// protobuff encodes up to signed 128 bits with 2 extra bits, more would take 3 or more. While we could have more
	// than 3 in the case of very large signatures (maybe lattice based signatures), this is good enough for now
	if maxCommitBytes < 128 {
		protoEncodingOverhead = 2
	} else {
		protoEncodingOverhead = 3
	}
	return MaxCommitOverheadBytes + ((maxCommitBytes + protoEncodingOverhead) * int64(valCount))
}

// NewCommitSigAbsent returns new CommitSig with BlockIDFlagAbsent. Other
// fields are all empty.
func NewCommitSigAbsent() CommitSig {
	return CommitSig{
		BlockIDFlag: BlockIDFlagAbsent,
	}
}

// ForBlock returns true if CommitSig is for the block.
func (cs CommitSig) ForBlock() bool {
	return cs.BlockIDFlag == BlockIDFlagCommit
}

// Absent returns true if CommitSig is absent.
func (cs CommitSig) Absent() bool {
	return cs.BlockIDFlag == BlockIDFlagAbsent
}

// CommitSig returns a string representation of CommitSig.
//
// 1. first 6 bytes of signature
// 2. first 6 bytes of validator address
// 3. block ID flag
// 4. timestamp
func (cs CommitSig) String() string {
	return fmt.Sprintf("CommitSig{%X by %X on %v @ %s}",
		tmbytes.Fingerprint(cs.Signature),
		tmbytes.Fingerprint(cs.ValidatorAddress),
		cs.BlockIDFlag,
		CanonicalTime(cs.Timestamp))
}

// BlockID returns the Commit's BlockID if CommitSig indicates signing,
// otherwise - empty BlockID.
func (cs CommitSig) BlockID(commitBlockID BlockID) BlockID {
	var blockID BlockID
	switch cs.BlockIDFlag {
	case BlockIDFlagAbsent:
		blockID = BlockID{}
	case BlockIDFlagCommit:
		blockID = commitBlockID
	case BlockIDFlagNil:
		blockID = BlockID{}
	default:
		panic(fmt.Sprintf("Unknown BlockIDFlag: %v", cs.BlockIDFlag))
	}
	return blockID
}

// ValidateBasic performs basic validation.
func (cs CommitSig) ValidateBasic() error {
	switch cs.BlockIDFlag {
	case BlockIDFlagAbsent:
	case BlockIDFlagCommit:
	case BlockIDFlagNil:
	default:
		return fmt.Errorf("unknown BlockIDFlag: %v", cs.BlockIDFlag)
	}

	switch cs.BlockIDFlag {
	case BlockIDFlagAbsent:
		if len(cs.ValidatorAddress) != 0 {
			return errors.New("validator address is present")
		}
		if !cs.Timestamp.IsZero() {
			return errors.New("time is present")
		}
		if len(cs.Signature) != 0 {
			return errors.New("signature is present")
		}
	default:
		if len(cs.ValidatorAddress) != crypto.AddressSize {
			return fmt.Errorf("expected ValidatorAddress size to be %d bytes, got %d bytes",
				crypto.AddressSize,
				len(cs.ValidatorAddress),
			)
		}
		// NOTE: Timestamp validation is subtle and handled elsewhere.
		if len(cs.Signature) == 0 {
			return errors.New("signature is missing")
		}
		if len(cs.Signature) > MaxSignatureSize {
			return fmt.Errorf("signature is too big (max: %d)", MaxSignatureSize)
		}
	}

	return nil
}

// ToProto converts CommitSig to protobuf
func (cs *CommitSig) ToProto() *tmproto.CommitSig {
	if cs == nil {
		return nil
	}

	return &tmproto.CommitSig{
		BlockIdFlag:      tmproto.BlockIDFlag(cs.BlockIDFlag),
		ValidatorAddress: cs.ValidatorAddress,
		Timestamp:        cs.Timestamp,
		Signature:        cs.Signature,
	}
}

// FromProto sets a protobuf CommitSig to the given pointer.
// It returns an error if the CommitSig is invalid.
func (cs *CommitSig) FromProto(csp tmproto.CommitSig) error {

	cs.BlockIDFlag = BlockIDFlag(csp.BlockIdFlag)
	cs.ValidatorAddress = csp.ValidatorAddress
	cs.Timestamp = csp.Timestamp
	cs.Signature = csp.Signature

	return cs.ValidateBasic()
}

//-------------------------------------

// Commit contains the evidence that a block was committed by a set of validators.
// NOTE: Commit is empty for height 1, but never nil.
type Commit struct {
	// NOTE: The signatures are in order of address to preserve the bonded
	// ValidatorSet order.
	// Any peer with a block can gossip signatures by index with a peer without
	// recalculating the active ValidatorSet.
	Height     int64       `json:"height"`
	Round      int32       `json:"round"`
	BlockID    BlockID     `json:"block_id"`
	Signatures []CommitSig `json:"signatures"`

	// Memoized in first call to corresponding method.
	// NOTE: can't memoize in constructor because constructor isn't used for
	// unmarshaling.
	hash     tmbytes.HexBytes
	bitArray *bits.BitArray
}

// NewCommit returns a new Commit.
func NewCommit(height int64, round int32, blockID BlockID, commitSigs []CommitSig) *Commit {
	return &Commit{
		Height:     height,
		Round:      round,
		BlockID:    blockID,
		Signatures: commitSigs,
	}
}

// CommitToVoteSet constructs a VoteSet from the Commit and validator set.
// Panics if signatures from the commit can't be added to the voteset.
// Inverse of VoteSet.MakeCommit().
func CommitToVoteSet(chainID string, commit *Commit, vals *ValidatorSet) *VoteSet {
	voteSet := NewVoteSet(chainID, commit.Height, commit.Round, tmproto.PrecommitType, vals)
	for idx, commitSig := range commit.Signatures {
		if commitSig.Absent() {
			continue // OK, some precommits can be missing.
		}
		added, err := voteSet.AddVote(commit.GetVote(int32(idx)))
		if !added || err != nil {
			panic(fmt.Sprintf("Failed to reconstruct LastCommit: %v", err))
		}
	}
	return voteSet
}

// GetVote converts the CommitSig for the given valIdx to a Vote.
// Returns nil if the precommit at valIdx is nil.
// Panics if valIdx >= commit.Size().
func (commit *Commit) GetVote(valIdx int32) *Vote {
	commitSig := commit.Signatures[valIdx]
	return &Vote{
		Type:             tmproto.PrecommitType,
		Height:           commit.Height,
		Round:            commit.Round,
		BlockID:          commitSig.BlockID(commit.BlockID),
		Timestamp:        commitSig.Timestamp,
		ValidatorAddress: commitSig.ValidatorAddress,
		ValidatorIndex:   valIdx,
		Signature:        commitSig.Signature,
	}
}

// VoteSignBytes returns the bytes of the Vote corresponding to valIdx for
// signing.
//
// The only unique part is the Timestamp - all other fields signed over are
// otherwise the same for all validators.
//
// Panics if valIdx >= commit.Size().
//
// See VoteSignBytes
func (commit *Commit) VoteSignBytes(chainID string, valIdx int32) []byte {
	v := commit.GetVote(valIdx).ToProto()
	return VoteSignBytes(chainID, v)
}

// Type returns the vote type of the commit, which is always VoteTypePrecommit
// Implements VoteSetReader.
func (commit *Commit) Type() byte {
	return byte(tmproto.PrecommitType)
}

// GetHeight returns height of the commit.
// Implements VoteSetReader.
func (commit *Commit) GetHeight() int64 {
	return commit.Height
}

// GetRound returns height of the commit.
// Implements VoteSetReader.
func (commit *Commit) GetRound() int32 {
	return commit.Round
}

// Size returns the number of signatures in the commit.
// Implements VoteSetReader.
func (commit *Commit) Size() int {
	if commit == nil {
		return 0
	}
	return len(commit.Signatures)
}

// BitArray returns a BitArray of which validators voted for BlockID or nil in this commit.
// Implements VoteSetReader.
func (commit *Commit) BitArray() *bits.BitArray {
	if commit.bitArray == nil {
		commit.bitArray = bits.NewBitArray(len(commit.Signatures))
		for i, commitSig := range commit.Signatures {
			// TODO: need to check the BlockID otherwise we could be counting conflicts,
			// not just the one with +2/3 !
			commit.bitArray.SetIndex(i, !commitSig.Absent())
		}
	}
	return commit.bitArray
}

// GetByIndex returns the vote corresponding to a given validator index.
// Panics if `index >= commit.Size()`.
// Implements VoteSetReader.
func (commit *Commit) GetByIndex(valIdx int32) *Vote {
	return commit.GetVote(valIdx)
}

// IsCommit returns true if there is at least one signature.
// Implements VoteSetReader.
func (commit *Commit) IsCommit() bool {
	return len(commit.Signatures) != 0
}

// ValidateBasic performs basic validation that doesn't involve state data.
// Does not actually check the cryptographic signatures.
func (commit *Commit) ValidateBasic() error {
	if commit.Height < 0 {
		return errors.New("negative Height")
	}
	if commit.Round < 0 {
		return errors.New("negative Round")
	}

	if commit.Height >= 1 {
		if commit.BlockID.IsZero() {
			return errors.New("commit cannot be for nil block")
		}

		if len(commit.Signatures) == 0 {
			return errors.New("no signatures in commit")
		}
		for i, commitSig := range commit.Signatures {
			if err := commitSig.ValidateBasic(); err != nil {
				return fmt.Errorf("wrong CommitSig #%d: %v", i, err)
			}
		}
	}
	return nil
}

// Hash returns the hash of the commit
func (commit *Commit) Hash() tmbytes.HexBytes {
	if commit == nil {
		return nil
	}
	if commit.hash == nil {
		bs := make([][]byte, len(commit.Signatures))
		for i, commitSig := range commit.Signatures {
			pbcs := commitSig.ToProto()
			bz, err := pbcs.Marshal()
			if err != nil {
				panic(err)
			}

			bs[i] = bz
		}
		commit.hash = merkle.HashFromByteSlices(bs)
	}
	return commit.hash
}

// StringIndented returns a string representation of the commit.
func (commit *Commit) StringIndented(indent string) string {
	if commit == nil {
		return "nil-Commit"
	}
	commitSigStrings := make([]string, len(commit.Signatures))
	for i, commitSig := range commit.Signatures {
		commitSigStrings[i] = commitSig.String()
	}
	return fmt.Sprintf(`Commit{
%s  Height:     %d
%s  Round:      %d
%s  BlockID:    %v
%s  Signatures:
%s    %v
%s}#%v`,
		indent, commit.Height,
		indent, commit.Round,
		indent, commit.BlockID,
		indent,
		indent, strings.Join(commitSigStrings, "\n"+indent+"    "),
		indent, commit.hash)
}

// ToProto converts Commit to protobuf
func (commit *Commit) ToProto() *tmproto.Commit {
	if commit == nil {
		return nil
	}

	c := new(tmproto.Commit)
	sigs := make([]tmproto.CommitSig, len(commit.Signatures))
	for i := range commit.Signatures {
		sigs[i] = *commit.Signatures[i].ToProto()
	}
	c.Signatures = sigs

	c.Height = commit.Height
	c.Round = commit.Round
	c.BlockID = commit.BlockID.ToProto()

	return c
}

// FromProto sets a protobuf Commit to the given pointer.
// It returns an error if the commit is invalid.
func CommitFromProto(cp *tmproto.Commit) (*Commit, error) {
	if cp == nil {
		return nil, errors.New("nil Commit")
	}

	var (
		commit = new(Commit)
	)

	bi, err := BlockIDFromProto(&cp.BlockID)
	if err != nil {
		return nil, err
	}

	sigs := make([]CommitSig, len(cp.Signatures))
	for i := range cp.Signatures {
		if err := sigs[i].FromProto(cp.Signatures[i]); err != nil {
			return nil, err
		}
	}
	commit.Signatures = sigs

	commit.Height = cp.Height
	commit.Round = cp.Round
	commit.BlockID = *bi

	return commit, commit.ValidateBasic()
}

//-----------------------------------------------------------------------------

// Data contains the set of transactions included in the block
type Data struct {

	// Txs that will be applied by state @ block.Height+1.
	// NOTE: not all txs here are valid.  We're just agreeing on the order first.
	// This means that block.AppHash does not include these txs.
	Txs Txs `json:"txs"`

	// Volatile
	hash tmbytes.HexBytes
}

// Hash returns the hash of the data
func (data *Data) Hash() tmbytes.HexBytes {
	if data == nil {
		return (Txs{}).Hash()
	}
	if data.hash == nil {
		data.hash = data.Txs.Hash() // NOTE: leaves of merkle tree are TxIDs
	}
	return data.hash
}

// StringIndented returns an indented string representation of the transactions.
func (data *Data) StringIndented(indent string) string {
	if data == nil {
		return "nil-Data"
	}
	txStrings := make([]string, tmmath.MinInt(len(data.Txs), 21))
	for i, tx := range data.Txs {
		if i == 20 {
			txStrings[i] = fmt.Sprintf("... (%v total)", len(data.Txs))
			break
		}
		txStrings[i] = fmt.Sprintf("%X (%d bytes)", tx.Hash(), len(tx))
	}
	return fmt.Sprintf(`Data{
%s  %v
%s}#%v`,
		indent, strings.Join(txStrings, "\n"+indent+"  "),
		indent, data.hash)
}

// ToProto converts Data to protobuf
func (data *Data) ToProto() tmproto.Data {
	tp := new(tmproto.Data)

	if len(data.Txs) > 0 {
		txBzs := make([][]byte, len(data.Txs))
		for i := range data.Txs {
			txBzs[i] = data.Txs[i]
		}
		tp.Txs = txBzs
	}

	return *tp
}

// DataFromProto takes a protobuf representation of Data &
// returns the native type.
func DataFromProto(dp *tmproto.Data) (Data, error) {
	if dp == nil {
		return Data{}, errors.New("nil data")
	}
	data := new(Data)

	if len(dp.Txs) > 0 {
		txBzs := make(Txs, len(dp.Txs))
		for i := range dp.Txs {
			txBzs[i] = Tx(dp.Txs[i])
		}
		data.Txs = txBzs
	} else {
		data.Txs = Txs{}
	}

	return *data, nil
}

//-----------------------------------------------------------------------------

// EvidenceData contains any evidence of malicious wrong-doing by validators
type EvidenceData struct {
	Evidence EvidenceList `json:"evidence"`

	// Volatile. Used as cache
	hash     tmbytes.HexBytes
	byteSize int64
}

// Hash returns the hash of the data.
func (data *EvidenceData) Hash() tmbytes.HexBytes {
	if data.hash == nil {
		data.hash = data.Evidence.Hash()
	}
	return data.hash
}

// ByteSize returns the total byte size of all the evidence
func (data *EvidenceData) ByteSize() int64 {
	if data.byteSize == 0 && len(data.Evidence) != 0 {
		pb, err := data.ToProto()
		if err != nil {
			panic(err)
		}
		data.byteSize = int64(pb.Size())
	}
	return data.byteSize
}

// StringIndented returns a string representation of the evidence.
func (data *EvidenceData) StringIndented(indent string) string {
	if data == nil {
		return "nil-Evidence"
	}
	evStrings := make([]string, tmmath.MinInt(len(data.Evidence), 21))
	for i, ev := range data.Evidence {
		if i == 20 {
			evStrings[i] = fmt.Sprintf("... (%v total)", len(data.Evidence))
			break
		}
		evStrings[i] = fmt.Sprintf("Evidence:%v", ev)
	}
	return fmt.Sprintf(`EvidenceData{
%s  %v
%s}#%v`,
		indent, strings.Join(evStrings, "\n"+indent+"  "),
		indent, data.hash)
}

// ToProto converts EvidenceData to protobuf
func (data *EvidenceData) ToProto() (*tmproto.EvidenceList, error) {
	if data == nil {
		return nil, errors.New("nil evidence data")
	}

	evi := new(tmproto.EvidenceList)
	eviBzs := make([]tmproto.Evidence, len(data.Evidence))
	for i := range data.Evidence {
		protoEvi, err := EvidenceToProto(data.Evidence[i])
		if err != nil {
			return nil, err
		}
		eviBzs[i] = *protoEvi
	}
	evi.Evidence = eviBzs

	return evi, nil
}

// FromProto sets a protobuf EvidenceData to the given pointer.
func (data *EvidenceData) FromProto(eviData *tmproto.EvidenceList) error {
	if eviData == nil {
		return errors.New("nil evidenceData")
	}

	eviBzs := make(EvidenceList, len(eviData.Evidence))
	for i := range eviData.Evidence {
		evi, err := EvidenceFromProto(&eviData.Evidence[i])
		if err != nil {
			return err
		}
		eviBzs[i] = evi
	}
	data.Evidence = eviBzs
	data.byteSize = int64(eviData.Size())

	return nil
}

//--------------------------------------------------------------------------------

// BlockID
type BlockID struct {
	Hash          tmbytes.HexBytes `json:"hash"`
	PartSetHeader PartSetHeader    `json:"parts"`
}

// Equals returns true if the BlockID matches the given BlockID
func (blockID BlockID) Equals(other BlockID) bool {
	return bytes.Equal(blockID.Hash, other.Hash) &&
		blockID.PartSetHeader.Equals(other.PartSetHeader)
}

// Key returns a machine-readable string representation of the BlockID
func (blockID BlockID) Key() string {
	pbph := blockID.PartSetHeader.ToProto()
	bz, err := pbph.Marshal()
	if err != nil {
		panic(err)
	}

	return string(blockID.Hash) + string(bz)
}

// ValidateBasic performs basic validation.
func (blockID BlockID) ValidateBasic() error {
	// Hash can be empty in case of POLBlockID in Proposal.
	if err := ValidateHash(blockID.Hash); err != nil {
		return fmt.Errorf("wrong Hash")
	}
	if err := blockID.PartSetHeader.ValidateBasic(); err != nil {
		return fmt.Errorf("wrong PartSetHeader: %v", err)
	}
	return nil
}

// IsZero returns true if this is the BlockID of a nil block.
func (blockID BlockID) IsZero() bool {
	return len(blockID.Hash) == 0 &&
		blockID.PartSetHeader.IsZero()
}

// IsComplete returns true if this is a valid BlockID of a non-nil block.
func (blockID BlockID) IsComplete() bool {
	return len(blockID.Hash) == tmhash.Size &&
		blockID.PartSetHeader.Total > 0 &&
		len(blockID.PartSetHeader.Hash) == tmhash.Size
}

// String returns a human readable string representation of the BlockID.
//
// 1. hash
// 2. part set header
//
// See PartSetHeader#String
func (blockID BlockID) String() string {
	return fmt.Sprintf(`%v:%v`, blockID.Hash, blockID.PartSetHeader)
}

// ToProto converts BlockID to protobuf
func (blockID *BlockID) ToProto() tmproto.BlockID {
	if blockID == nil {
		return tmproto.BlockID{}
	}

	return tmproto.BlockID{
		Hash:          blockID.Hash,
		PartSetHeader: blockID.PartSetHeader.ToProto(),
	}
}

// FromProto sets a protobuf BlockID to the given pointer.
// It returns an error if the block id is invalid.
func BlockIDFromProto(bID *tmproto.BlockID) (*BlockID, error) {
	if bID == nil {
		return nil, errors.New("nil BlockID")
	}

	blockID := new(BlockID)
	ph, err := PartSetHeaderFromProto(&bID.PartSetHeader)
	if err != nil {
		return nil, err
	}

	blockID.PartSetHeader = *ph
	blockID.Hash = bID.Hash

	return blockID, blockID.ValidateBasic()
}<|MERGE_RESOLUTION|>--- conflicted
+++ resolved
@@ -299,12 +299,8 @@
 	maxDataBytes := maxBytes -
 		MaxOverheadForBlock -
 		MaxHeaderBytes -
-<<<<<<< HEAD
 		MaxCoreChainLockSize -
-		MaxCommitBytes(valsCount,keyType) -
-=======
 		MaxCommitBytes(valsCount, keyType) -
->>>>>>> 37d3d4d7
 		evidenceBytes
 
 	if maxDataBytes < 0 {
