package types

import (
	"bytes"
	"sort"
	"testing"
	"time"

	"github.com/stretchr/testify/assert"

	abci "github.com/tendermint/tendermint/abci/types"
	tmproto "github.com/tendermint/tendermint/proto/types"
)

var (
	valEd25519   = []string{ABCIPubKeyTypeEd25519}
	valSecp256k1 = []string{ABCIPubKeyTypeSecp256k1}
)

func TestConsensusParamsValidation(t *testing.T) {
	testCases := []struct {
		params tmproto.ConsensusParams
		valid  bool
	}{
		// test block params
		0: {makeParams(1, 0, 10, 1, 0, valEd25519), true},
		1: {makeParams(0, 0, 10, 1, 0, valEd25519), false},
		2: {makeParams(47*1024*1024, 0, 10, 1, 0, valEd25519), true},
		3: {makeParams(10, 0, 10, 1, 0, valEd25519), true},
		4: {makeParams(100*1024*1024, 0, 10, 1, 0, valEd25519), true},
		5: {makeParams(101*1024*1024, 0, 10, 1, 0, valEd25519), false},
		6: {makeParams(1024*1024*1024, 0, 10, 1, 0, valEd25519), false},
		7: {makeParams(1024*1024*1024, 0, 10, -1, 0, valEd25519), false},
		8: {makeParams(1, 0, -10, 1, 0, valEd25519), false},
		// test evidence params
		9:  {makeParams(1, 0, 10, 0, 0, valEd25519), false},
		10: {makeParams(1, 0, 10, 1, 1, valEd25519), false},
		11: {makeParams(1000, 0, 10, 1, 1, valEd25519), true},
		12: {makeParams(1, 0, 10, -1, 0, valEd25519), false},
		// test no pubkey type provided
		13: {makeParams(1, 0, 10, 1, 0, []string{}), false},
		// test invalid pubkey type provided
		14: {makeParams(1, 0, 10, 1, 0, []string{"potatoes make good pubkeys"}), false},
	}
	for i, tc := range testCases {
		if tc.valid {
			assert.NoErrorf(t, ValidateConsensusParams(tc.params), "expected no error for valid params (#%d)", i)
		} else {
			assert.Errorf(t, ValidateConsensusParams(tc.params), "expected error for non valid params (#%d)", i)
		}
	}
}

func makeParams(
	blockBytes, blockGas int64,
	blockTimeIotaMs int64,
	evidenceAge int64,
	maxEvidence uint32,
	pubkeyTypes []string,
) tmproto.ConsensusParams {
	return tmproto.ConsensusParams{
		Block: tmproto.BlockParams{
			MaxBytes:   blockBytes,
			MaxGas:     blockGas,
			TimeIotaMs: blockTimeIotaMs,
		},
		Evidence: tmproto.EvidenceParams{
			MaxAgeNumBlocks: evidenceAge,
			MaxAgeDuration:  time.Duration(evidenceAge),
			MaxNum:          maxEvidence,
		},
		Validator: tmproto.ValidatorParams{
			PubKeyTypes: pubkeyTypes,
		},
	}
}

func TestConsensusParamsHash(t *testing.T) {
<<<<<<< HEAD
	params := []tmproto.ConsensusParams{
		makeParams(4, 2, 10, 3, valEd25519),
		makeParams(1, 4, 10, 3, valEd25519),
		makeParams(1, 2, 10, 4, valEd25519),
		makeParams(2, 5, 10, 7, valEd25519),
		makeParams(1, 7, 10, 6, valEd25519),
		makeParams(9, 5, 10, 4, valEd25519),
		makeParams(7, 8, 10, 9, valEd25519),
		makeParams(4, 6, 10, 5, valEd25519),
=======
	params := []ConsensusParams{
		makeParams(4, 2, 10, 3, 1, valEd25519),
		makeParams(1, 4, 10, 3, 1, valEd25519),
		makeParams(1, 2, 10, 4, 1, valEd25519),
		makeParams(2, 5, 10, 7, 1, valEd25519),
		makeParams(1, 7, 10, 6, 1, valEd25519),
		makeParams(9, 5, 10, 4, 1, valEd25519),
		makeParams(7, 8, 10, 9, 1, valEd25519),
		makeParams(4, 6, 10, 5, 1, valEd25519),
>>>>>>> 18f178bf
	}

	hashes := make([][]byte, len(params))
	for i := range params {
		hashes[i] = HashConsensusParams(params[i])
	}

	// make sure there are no duplicates...
	// sort, then check in order for matches
	sort.Slice(hashes, func(i, j int) bool {
		return bytes.Compare(hashes[i], hashes[j]) < 0
	})
	for i := 0; i < len(hashes)-1; i++ {
		assert.NotEqual(t, hashes[i], hashes[i+1])
	}
}

func TestConsensusParamsUpdate(t *testing.T) {
	testCases := []struct {
		params        tmproto.ConsensusParams
		updates       *abci.ConsensusParams
		updatedParams tmproto.ConsensusParams
	}{
		// empty updates
		{
			makeParams(1, 2, 10, 3, 0, valEd25519),
			&abci.ConsensusParams{},
			makeParams(1, 2, 10, 3, 0, valEd25519),
		},
		// fine updates
		{
			makeParams(1, 2, 10, 3, 0, valEd25519),
			&abci.ConsensusParams{
				Block: &abci.BlockParams{
					MaxBytes: 100,
					MaxGas:   200,
				},
				Evidence: &tmproto.EvidenceParams{
					MaxAgeNumBlocks: 300,
					MaxAgeDuration:  time.Duration(300),
					MaxNumEvidence:  50,
				},
				Validator: &tmproto.ValidatorParams{
					PubKeyTypes: valSecp256k1,
				},
			},
			makeParams(100, 200, 10, 300, 50, valSecp256k1),
		},
	}
	for _, tc := range testCases {
		assert.Equal(t, tc.updatedParams, UpdateConsensusParams(tc.params, tc.updates))
	}
}<|MERGE_RESOLUTION|>--- conflicted
+++ resolved
@@ -76,18 +76,7 @@
 }
 
 func TestConsensusParamsHash(t *testing.T) {
-<<<<<<< HEAD
 	params := []tmproto.ConsensusParams{
-		makeParams(4, 2, 10, 3, valEd25519),
-		makeParams(1, 4, 10, 3, valEd25519),
-		makeParams(1, 2, 10, 4, valEd25519),
-		makeParams(2, 5, 10, 7, valEd25519),
-		makeParams(1, 7, 10, 6, valEd25519),
-		makeParams(9, 5, 10, 4, valEd25519),
-		makeParams(7, 8, 10, 9, valEd25519),
-		makeParams(4, 6, 10, 5, valEd25519),
-=======
-	params := []ConsensusParams{
 		makeParams(4, 2, 10, 3, 1, valEd25519),
 		makeParams(1, 4, 10, 3, 1, valEd25519),
 		makeParams(1, 2, 10, 4, 1, valEd25519),
@@ -96,7 +85,6 @@
 		makeParams(9, 5, 10, 4, 1, valEd25519),
 		makeParams(7, 8, 10, 9, 1, valEd25519),
 		makeParams(4, 6, 10, 5, 1, valEd25519),
->>>>>>> 18f178bf
 	}
 
 	hashes := make([][]byte, len(params))
@@ -137,7 +125,7 @@
 				Evidence: &tmproto.EvidenceParams{
 					MaxAgeNumBlocks: 300,
 					MaxAgeDuration:  time.Duration(300),
-					MaxNumEvidence:  50,
+					MaxNum:          50,
 				},
 				Validator: &tmproto.ValidatorParams{
 					PubKeyTypes: valSecp256k1,
