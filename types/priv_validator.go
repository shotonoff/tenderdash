package types

import (
	"bytes"
	"encoding/hex"
	"errors"
	"fmt"
	"github.com/tendermint/tendermint/libs/log"
	"strconv"

	"github.com/dashevo/dashd-go/btcjson"

	tmsync "github.com/tendermint/tendermint/libs/sync"

	"github.com/tendermint/tendermint/crypto"
	"github.com/tendermint/tendermint/crypto/bls12381"
	tmproto "github.com/tendermint/tendermint/proto/tendermint/types"
)

// PrivValidator defines the functionality of a local Tendermint validator
// that signs votes and proposals, and never double signs.
type PrivValidator interface {
	GetPubKey(quorumHash crypto.QuorumHash) (crypto.PubKey, error)
	UpdatePrivateKey(
		privateKey crypto.PrivKey,
		quorumHash crypto.QuorumHash,
		thresholdPublicKey crypto.PubKey,
		height int64,
	)

	GetProTxHash() (crypto.ProTxHash, error)
	GetFirstQuorumHash() (crypto.QuorumHash, error)
	GetPrivateKey(quorumHash crypto.QuorumHash) (crypto.PrivKey, error)
	GetThresholdPublicKey(quorumHash crypto.QuorumHash) (crypto.PubKey, error)
	GetHeight(quorumHash crypto.QuorumHash) (int64, error)

<<<<<<< HEAD
	SignVote(
		chainID string,
		quorumType btcjson.LLMQType,
		quorumHash crypto.QuorumHash,
		vote *tmproto.Vote,
	) error
	SignProposal(
		chainID string,
		quorumType btcjson.LLMQType,
		quorumHash crypto.QuorumHash,
		proposal *tmproto.Proposal,
	) ([]byte, error)
=======
	SignVote(chainID string, quorumType btcjson.LLMQType, quorumHash crypto.QuorumHash, vote *tmproto.Vote, logger log.Logger) error
	SignProposal(chainID string, quorumType btcjson.LLMQType, quorumHash crypto.QuorumHash, proposal *tmproto.Proposal) ([]byte, error)
>>>>>>> 4668ca2a

	ExtractIntoValidator(quorumHash crypto.QuorumHash) *Validator
}

type PrivValidatorsByProTxHash []PrivValidator

func (pvs PrivValidatorsByProTxHash) Len() int {
	return len(pvs)
}

func (pvs PrivValidatorsByProTxHash) Less(i, j int) bool {
	pvi, err := pvs[i].GetProTxHash()
	if err != nil {
		panic(err)
	}
	pvj, err := pvs[j].GetProTxHash()
	if err != nil {
		panic(err)
	}

	return bytes.Compare(pvi, pvj) == -1
}

func (pvs PrivValidatorsByProTxHash) Swap(i, j int) {
	pvs[i], pvs[j] = pvs[j], pvs[i]
}

//----------------------------------------
// MockPV

// MockPV implements PrivValidator without any safety or persistence.
// Only use it for testing.
type MockPV struct {
	PrivateKeys map[string]crypto.QuorumKeys
	// heightString -> quorumHash
	UpdateHeights map[string]crypto.QuorumHash
	// quorumHash -> heightString
	FirstHeightOfQuorums map[string]string
	ProTxHash            crypto.ProTxHash
	mtx                  tmsync.RWMutex
	breakProposalSigning bool
	breakVoteSigning     bool
}

func NewMockPV() *MockPV {
	privKey := bls12381.GenPrivKey()
	quorumHash := crypto.RandQuorumHash()
	quorumKeys := crypto.QuorumKeys{
		PrivKey:            privKey,
		PubKey:             privKey.PubKey(),
		ThresholdPublicKey: privKey.PubKey(),
	}
	privateKeysMap := make(map[string]crypto.QuorumKeys)
	privateKeysMap[quorumHash.String()] = quorumKeys

	updateHeightsMap := make(map[string]crypto.QuorumHash)
	firstHeightOfQuorumsMap := make(map[string]string)

	return &MockPV{
		PrivateKeys:          privateKeysMap,
		UpdateHeights:        updateHeightsMap,
		FirstHeightOfQuorums: firstHeightOfQuorumsMap,
		ProTxHash:            crypto.RandProTxHash(),
		breakProposalSigning: false,
		breakVoteSigning:     false,
	}
}

func NewMockPVForQuorum(quorumHash crypto.QuorumHash) *MockPV {
	privKey := bls12381.GenPrivKey()
	quorumKeys := crypto.QuorumKeys{
		PrivKey:            privKey,
		PubKey:             privKey.PubKey(),
		ThresholdPublicKey: privKey.PubKey(),
	}
	privateKeysMap := make(map[string]crypto.QuorumKeys)
	privateKeysMap[quorumHash.String()] = quorumKeys

	updateHeightsMap := make(map[string]crypto.QuorumHash)
	firstHeightOfQuorumsMap := make(map[string]string)

	return &MockPV{
		PrivateKeys:          privateKeysMap,
		UpdateHeights:        updateHeightsMap,
		FirstHeightOfQuorums: firstHeightOfQuorumsMap,
		ProTxHash:            crypto.RandProTxHash(),
		breakProposalSigning: false,
		breakVoteSigning:     false,
	}
}

// NewMockPVWithParams allows one to create a MockPV instance, but with finer
// grained control over the operation of the mock validator. This is useful for
// mocking test failures.
func NewMockPVWithParams(
	privKey crypto.PrivKey,
	proTxHash crypto.ProTxHash,
	quorumHash crypto.QuorumHash,
	thresholdPublicKey crypto.PubKey,
	breakProposalSigning bool,
	breakVoteSigning bool,
) *MockPV {
	quorumKeys := crypto.QuorumKeys{
		PrivKey:            privKey,
		PubKey:             privKey.PubKey(),
		ThresholdPublicKey: thresholdPublicKey,
	}
	privateKeysMap := make(map[string]crypto.QuorumKeys)
	privateKeysMap[quorumHash.String()] = quorumKeys

	updateHeightsMap := make(map[string]crypto.QuorumHash)
	firstHeightOfQuorumsMap := make(map[string]string)

	return &MockPV{
		PrivateKeys:          privateKeysMap,
		UpdateHeights:        updateHeightsMap,
		FirstHeightOfQuorums: firstHeightOfQuorumsMap,
		ProTxHash:            proTxHash,
		breakProposalSigning: breakProposalSigning,
		breakVoteSigning:     breakVoteSigning,
	}
}

// GetPubKey implements PrivValidator.
func (pv *MockPV) GetPubKey(quorumHash crypto.QuorumHash) (crypto.PubKey, error) {
	if keys, ok := pv.PrivateKeys[quorumHash.String()]; ok {
		return keys.PubKey, nil
	}
	return nil, fmt.Errorf("mockPV: no public key for quorum hash %v", quorumHash)
}

// GetProTxHash implements PrivValidator.
func (pv *MockPV) GetProTxHash() (crypto.ProTxHash, error) {
	if len(pv.ProTxHash) != crypto.ProTxHashSize {
		return nil, fmt.Errorf("mock proTxHash is invalid size")
	}
	return pv.ProTxHash, nil
}

func (pv *MockPV) GetFirstQuorumHash() (crypto.QuorumHash, error) {
	for quorumHashString := range pv.PrivateKeys {
		return hex.DecodeString(quorumHashString)
	}
	return nil, nil
}

// GetThresholdPublicKey ...
func (pv *MockPV) GetThresholdPublicKey(quorumHash crypto.QuorumHash) (crypto.PubKey, error) {
	return pv.PrivateKeys[quorumHash.String()].ThresholdPublicKey, nil
}

// PrivateKeyForQuorumHash ...
func (pv *MockPV) GetPrivateKey(quorumHash crypto.QuorumHash) (crypto.PrivKey, error) {
	return pv.PrivateKeys[quorumHash.String()].PrivKey, nil
}

// ThresholdPublicKeyForQuorumHash ...
func (pv *MockPV) ThresholdPublicKeyForQuorumHash(quorumHash crypto.QuorumHash) (crypto.PubKey, error) {
	return pv.PrivateKeys[quorumHash.String()].ThresholdPublicKey, nil
}

// GetHeight ...
func (pv *MockPV) GetHeight(quorumHash crypto.QuorumHash) (int64, error) {
	if intString, ok := pv.FirstHeightOfQuorums[quorumHash.String()]; ok {
		return strconv.ParseInt(intString, 10, 64)
	}
	return -1, fmt.Errorf("quorum hash not found for GetHeight %v", quorumHash.String())
}

// SignVote implements PrivValidator.
<<<<<<< HEAD
func (pv *MockPV) SignVote(
	chainID string,
	quorumType btcjson.LLMQType,
	quorumHash crypto.QuorumHash,
	vote *tmproto.Vote,
) error {
=======
func (pv *MockPV) SignVote(chainID string, quorumType btcjson.LLMQType, quorumHash crypto.QuorumHash, vote *tmproto.Vote, logger log.Logger) error {
>>>>>>> 4668ca2a
	useChainID := chainID
	if pv.breakVoteSigning {
		useChainID = "incorrect-chain-id"
	}

<<<<<<< HEAD
	blockSignID := VoteBlockSignID(useChainID, vote, quorumType, quorumHash)
	stateSignID := VoteStateSignID(useChainID, vote, quorumType, quorumHash)
=======
	blockSignID := VoteBlockSignId(useChainID, vote, quorumType, quorumHash)

>>>>>>> 4668ca2a

	var privKey crypto.PrivKey
	if quorumKeys, ok := pv.PrivateKeys[quorumHash.String()]; ok {
		privKey = quorumKeys.PrivKey
	} else {
		return fmt.Errorf("file private validator could not sign vote for quorum hash %v", quorumHash)
	}

	blockSignature, err := privKey.SignDigest(blockSignID)
	// fmt.Printf("validator %X signing vote of type %d at height %d with key %X blockSignBytes %X stateSignBytes %X\n",
	//  pv.ProTxHash, vote.Type, vote.Height, pv.PrivKey.PubKey().Bytes(), blockSignBytes, stateSignBytes)
	// fmt.Printf("block sign bytes are %X by %X using key %X resulting in sig %X\n", blockSignBytes, pv.ProTxHash,
	//  pv.PrivKey.PubKey().Bytes(), blockSignature)
	if err != nil {
		return err
	}
	vote.BlockSignature = blockSignature

<<<<<<< HEAD
	if stateSignID != nil {
		stateSignature, err := privKey.SignDigest(stateSignID)
=======
	if vote.BlockID.Hash != nil {
		stateSignId := VoteStateSignId(useChainID, vote, quorumType, quorumHash)
		stateSignature, err := privKey.SignDigest(stateSignId)
>>>>>>> 4668ca2a
		if err != nil {
			return err
		}
		vote.StateSignature = stateSignature
	}

	return nil
}

// SignProposal Implements PrivValidator.
func (pv *MockPV) SignProposal(
	chainID string,
	quorumType btcjson.LLMQType,
	quorumHash crypto.QuorumHash,
	proposal *tmproto.Proposal,
) ([]byte, error) {
	useChainID := chainID
	if pv.breakProposalSigning {
		useChainID = "incorrect-chain-id"
	}

	signID := ProposalBlockSignID(useChainID, proposal, quorumType, quorumHash)

	var privKey crypto.PrivKey
	if quorumKeys, ok := pv.PrivateKeys[quorumHash.String()]; ok {
		privKey = quorumKeys.PrivKey
	} else {
		return signID, fmt.Errorf("file private validator could not sign vote for quorum hash %v", quorumHash)
	}

	sig, err := privKey.SignDigest(signID)
	if err != nil {
		return nil, err
	}

	proposal.Signature = sig

	return signID, nil
}

func (pv *MockPV) UpdatePrivateKey(
	privateKey crypto.PrivKey,
	quorumHash crypto.QuorumHash,
	thresholdPublicKey crypto.PubKey,
	height int64,
) {
	// fmt.Printf("mockpv node %X setting a new key %X at height %d\n", pv.ProTxHash,
	//  privateKey.PubKey().Bytes(), height)
	pv.mtx.RLock()
	pv.PrivateKeys[quorumHash.String()] = crypto.QuorumKeys{
		PrivKey:            privateKey,
		PubKey:             privateKey.PubKey(),
		ThresholdPublicKey: thresholdPublicKey,
	}
	pv.UpdateHeights[strconv.Itoa(int(height))] = quorumHash
	if _, ok := pv.FirstHeightOfQuorums[quorumHash.String()]; !ok {
		pv.FirstHeightOfQuorums[quorumHash.String()] = strconv.Itoa(int(height))
	}
	pv.mtx.RUnlock()
}

func (pv *MockPV) ExtractIntoValidator(quorumHash crypto.QuorumHash) *Validator {
	pubKey, _ := pv.GetPubKey(quorumHash)
	if len(pv.ProTxHash) != crypto.DefaultHashSize {
		panic("proTxHash wrong length")
	}
	return &Validator{
		PubKey:      pubKey,
		VotingPower: DefaultDashVotingPower,
		ProTxHash:   pv.ProTxHash,
	}
}

// String returns a string representation of the MockPV.
func (pv *MockPV) String() string {
	proTxHash, _ := pv.GetProTxHash() // mockPV will never return an error, ignored here
	return fmt.Sprintf("MockPV{%v}", proTxHash)
}

// XXX: Implement.
func (pv *MockPV) DisableChecks() {
	// Currently this does nothing,
	// as MockPV has no safety checks at all.
}

func MapMockPVByProTxHashes(privValidators []*MockPV) map[string]*MockPV {
	privValidatorProTxHashMap := make(map[string]*MockPV)
	for _, privValidator := range privValidators {
		proTxHash := privValidator.ProTxHash
		privValidatorProTxHashMap[proTxHash.String()] = privValidator
	}
	return privValidatorProTxHashMap
}

type ErroringMockPV struct {
	MockPV
}

var ErroringMockPVErr = errors.New("erroringMockPV always returns an error")

// SignVote Implements PrivValidator.
<<<<<<< HEAD
func (pv *ErroringMockPV) SignVote(
	chainID string,
	quorumType btcjson.LLMQType,
	quorumHash crypto.QuorumHash,
	vote *tmproto.Vote,
) error {
=======
func (pv *ErroringMockPV) SignVote(chainID string, quorumType btcjson.LLMQType, quorumHash crypto.QuorumHash, vote *tmproto.Vote, logger log.Logger) error {
>>>>>>> 4668ca2a
	return ErroringMockPVErr
}

// SignProposal Implements PrivValidator.
func (pv *ErroringMockPV) SignProposal(
	chainID string,
	quorumType btcjson.LLMQType,
	quorumHash crypto.QuorumHash,
	proposal *tmproto.Proposal,
) ([]byte, error) {
	return nil, ErroringMockPVErr
}

// NewErroringMockPV returns a MockPV that fails on each signing request. Again, for testing only.

func NewErroringMockPV() *ErroringMockPV {
	privKey := bls12381.GenPrivKey()
	quorumHash := crypto.RandQuorumHash()
	quorumKeys := crypto.QuorumKeys{
		PrivKey:            privKey,
		PubKey:             privKey.PubKey(),
		ThresholdPublicKey: privKey.PubKey(),
	}
	privateKeysMap := make(map[string]crypto.QuorumKeys)
	privateKeysMap[quorumHash.String()] = quorumKeys

	return &ErroringMockPV{
		MockPV{
			PrivateKeys:          privateKeysMap,
			UpdateHeights:        nil,
			FirstHeightOfQuorums: nil,
			ProTxHash:            crypto.RandProTxHash(),
			breakProposalSigning: false,
			breakVoteSigning:     false,
		},
	}
}

type MockPrivValidatorsByProTxHash []*MockPV

func (pvs MockPrivValidatorsByProTxHash) Len() int {
	return len(pvs)
}

func (pvs MockPrivValidatorsByProTxHash) Less(i, j int) bool {
	pvi, err := pvs[i].GetProTxHash()
	if err != nil {
		panic(err)
	}
	pvj, err := pvs[j].GetProTxHash()
	if err != nil {
		panic(err)
	}

	return bytes.Compare(pvi, pvj) == -1
}

func (pvs MockPrivValidatorsByProTxHash) Swap(i, j int) {
	pvs[i], pvs[j] = pvs[j], pvs[i]
}

type GenesisValidatorsByProTxHash []GenesisValidator

func (vs GenesisValidatorsByProTxHash) Len() int {
	return len(vs)
}

func (vs GenesisValidatorsByProTxHash) Less(i, j int) bool {
	pvi := vs[i].ProTxHash
	pvj := vs[j].ProTxHash
	return bytes.Compare(pvi, pvj) == -1
}

func (vs GenesisValidatorsByProTxHash) Swap(i, j int) {
	vs[i], vs[j] = vs[j], vs[i]
}<|MERGE_RESOLUTION|>--- conflicted
+++ resolved
@@ -34,23 +34,8 @@
 	GetThresholdPublicKey(quorumHash crypto.QuorumHash) (crypto.PubKey, error)
 	GetHeight(quorumHash crypto.QuorumHash) (int64, error)
 
-<<<<<<< HEAD
-	SignVote(
-		chainID string,
-		quorumType btcjson.LLMQType,
-		quorumHash crypto.QuorumHash,
-		vote *tmproto.Vote,
-	) error
-	SignProposal(
-		chainID string,
-		quorumType btcjson.LLMQType,
-		quorumHash crypto.QuorumHash,
-		proposal *tmproto.Proposal,
-	) ([]byte, error)
-=======
 	SignVote(chainID string, quorumType btcjson.LLMQType, quorumHash crypto.QuorumHash, vote *tmproto.Vote, logger log.Logger) error
 	SignProposal(chainID string, quorumType btcjson.LLMQType, quorumHash crypto.QuorumHash, proposal *tmproto.Proposal) ([]byte, error)
->>>>>>> 4668ca2a
 
 	ExtractIntoValidator(quorumHash crypto.QuorumHash) *Validator
 }
@@ -221,28 +206,13 @@
 }
 
 // SignVote implements PrivValidator.
-<<<<<<< HEAD
-func (pv *MockPV) SignVote(
-	chainID string,
-	quorumType btcjson.LLMQType,
-	quorumHash crypto.QuorumHash,
-	vote *tmproto.Vote,
-) error {
-=======
 func (pv *MockPV) SignVote(chainID string, quorumType btcjson.LLMQType, quorumHash crypto.QuorumHash, vote *tmproto.Vote, logger log.Logger) error {
->>>>>>> 4668ca2a
 	useChainID := chainID
 	if pv.breakVoteSigning {
 		useChainID = "incorrect-chain-id"
 	}
 
-<<<<<<< HEAD
-	blockSignID := VoteBlockSignID(useChainID, vote, quorumType, quorumHash)
-	stateSignID := VoteStateSignID(useChainID, vote, quorumType, quorumHash)
-=======
 	blockSignID := VoteBlockSignId(useChainID, vote, quorumType, quorumHash)
-
->>>>>>> 4668ca2a
 
 	var privKey crypto.PrivKey
 	if quorumKeys, ok := pv.PrivateKeys[quorumHash.String()]; ok {
@@ -261,14 +231,9 @@
 	}
 	vote.BlockSignature = blockSignature
 
-<<<<<<< HEAD
-	if stateSignID != nil {
-		stateSignature, err := privKey.SignDigest(stateSignID)
-=======
 	if vote.BlockID.Hash != nil {
 		stateSignId := VoteStateSignId(useChainID, vote, quorumType, quorumHash)
 		stateSignature, err := privKey.SignDigest(stateSignId)
->>>>>>> 4668ca2a
 		if err != nil {
 			return err
 		}
@@ -370,16 +335,7 @@
 var ErroringMockPVErr = errors.New("erroringMockPV always returns an error")
 
 // SignVote Implements PrivValidator.
-<<<<<<< HEAD
-func (pv *ErroringMockPV) SignVote(
-	chainID string,
-	quorumType btcjson.LLMQType,
-	quorumHash crypto.QuorumHash,
-	vote *tmproto.Vote,
-) error {
-=======
 func (pv *ErroringMockPV) SignVote(chainID string, quorumType btcjson.LLMQType, quorumHash crypto.QuorumHash, vote *tmproto.Vote, logger log.Logger) error {
->>>>>>> 4668ca2a
 	return ErroringMockPVErr
 }
 
